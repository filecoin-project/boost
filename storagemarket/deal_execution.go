package storagemarket

import (
	"context"
	"errors"
	"fmt"
	"os"
	"time"

	"github.com/filecoin-project/boost/storagemarket/types"
	smtypes "github.com/filecoin-project/boost/storagemarket/types"
	"github.com/filecoin-project/boost/storagemarket/types/dealcheckpoints"
	"github.com/filecoin-project/boost/transport"
	transporttypes "github.com/filecoin-project/boost/transport/types"
	"github.com/filecoin-project/boostd-data/model"
	"github.com/filecoin-project/go-padreader"
	"github.com/filecoin-project/go-state-types/abi"
	acrypto "github.com/filecoin-project/go-state-types/crypto"
	lapi "github.com/filecoin-project/lotus/api"
	sealing "github.com/filecoin-project/lotus/storage/pipeline"
	"github.com/google/uuid"
	carv2 "github.com/ipld/go-car/v2"
	"github.com/libp2p/go-libp2p/core/event"
)

const (
	// DealCancelled means that a deal has been cancelled by the caller
	DealCancelled = "Cancelled"
)

type dealMakingError struct {
	error
	retry types.DealRetryType
}

func (p *Provider) runDeal(deal *types.ProviderDealState, dh *dealHandler) {
	// Log out the deal state at the start of execution (to help with debugging)
	dcpy := *deal
	dcpy.Transfer.Params = nil
	dcpy.ClientDealProposal.ClientSignature = acrypto.Signature{}
	p.dealLogger.Infow(deal.DealUuid, "deal execution initiated", "deal state", dcpy)

	// Clear any error from a previous run
	if deal.Err != "" || deal.Retry == smtypes.DealRetryAuto {
		deal.Err = ""
		deal.Retry = smtypes.DealRetryAuto
		p.saveDealToDB(dh.Publisher, deal)
	}

	// Execute the deal
	err := p.execDeal(deal, dh)
	if err == nil {
		// Deal completed successfully
		return
	}

	// If the error is fatal, fail the deal and cleanup resources (delete
	// downloaded data, untag funds etc)
	if err.retry == types.DealRetryFatal {
		cancelled := dh.TransferCancelledByUser()
		p.failDeal(dh.Publisher, deal, err, cancelled)
		return
	}

	// The error is recoverable, so just add a line to the deal log and
	// wait for the deal to be executed again (either manually by the user
	// or automatically when boost restarts)
	if errors.Is(err.error, context.Canceled) {
		p.dealLogger.Infow(deal.DealUuid, "deal paused because boost was shut down",
			"checkpoint", deal.Checkpoint.String())
	} else {
		p.dealLogger.Infow(deal.DealUuid, "deal paused because of recoverable error", "err", err.error.Error(),
			"checkpoint", deal.Checkpoint.String(), "retry", err.retry)
	}

	deal.Retry = err.retry
	deal.Err = err.Error()
	p.saveDealToDB(dh.Publisher, deal)
}

func (p *Provider) execDeal(deal *smtypes.ProviderDealState, dh *dealHandler) *dealMakingError {
	// If the deal has not yet been handed off to the sealer
	if deal.Checkpoint < dealcheckpoints.AddedPiece {
		transferType := "downloaded file"
		if deal.IsOffline {
			transferType = "imported offline deal file"
		}

		// Read the bytes received from the downloaded / imported file
		fi, err := os.Stat(deal.InboundFilePath)
		if err != nil {
			return &dealMakingError{
				error: fmt.Errorf("failed to get size of %s '%s': %w", transferType, deal.InboundFilePath, err),
				retry: smtypes.DealRetryFatal,
			}
		}
		deal.NBytesReceived = fi.Size()
		p.dealLogger.Infow(deal.DealUuid, "size of "+transferType, "filepath", deal.InboundFilePath, "size", fi.Size())
	} else if !deal.IsOffline {
		// For online deals where the deal has already been handed to the sealer,
		// the inbound file could already have been removed and in that case,
		// the number of bytes received should be the same as deal size as
		// we've already verified the transfer.
		deal.NBytesReceived = int64(deal.Transfer.Size)
	}

	// Execute the deal synchronously
	if derr := p.execDealUptoAddPiece(dh.providerCtx, deal, dh); derr != nil {
		return derr
	}

	// deal has been sent for sealing -> we can cleanup the deal state now and simply watch the deal on chain
	// to wait for deal completion/slashing and update the state in DB accordingly.
	p.cleanupDeal(deal)
	p.dealLogger.Infow(deal.DealUuid, "finished deal cleanup after successful execution")

	// Watch the sealing status of the deal and fire events for each change
	p.dealLogger.Infow(deal.DealUuid, "watching deal sealing state changes")
	p.fireSealingUpdateEvents(dh, deal.DealUuid, deal.SectorID)
	p.cleanupDealHandler(deal.DealUuid)
	p.dealLogger.Infow(deal.DealUuid, "deal sealing reached termination state")

	// TODO
	// Watch deal on chain and change state in DB and emit notifications.
	return nil
}

func (p *Provider) execDealUptoAddPiece(ctx context.Context, deal *types.ProviderDealState, dh *dealHandler) *dealMakingError {
	pub := dh.Publisher
	// publish "new deal" event
	p.fireEventDealNew(deal)
	// publish an event with the current state of the deal
	p.fireEventDealUpdate(pub, deal)

	p.dealLogger.Infow(deal.DealUuid, "deal execution in progress")

	// Transfer Data step will be executed only if it's NOT an offline deal
	if !deal.IsOffline {
		if deal.Checkpoint < dealcheckpoints.Transferred {
			// Check that the deal's start epoch hasn't already elapsed
			if derr := p.checkDealProposalStartEpoch(deal); derr != nil {
				return derr
			}

			if err := p.transferAndVerify(dh, pub, deal); err != nil {
				// The transfer has failed. If the user tries to cancel the
				// transfer after this point it's a no-op.
				dh.setCancelTransferResponse(nil)

				return err
			}

			p.dealLogger.Infow(deal.DealUuid, "deal data transfer finished successfully")
		} else {
			p.dealLogger.Infow(deal.DealUuid, "deal data transfer has already been completed")
		}
		// transfer can no longer be cancelled
		dh.setCancelTransferResponse(errors.New("transfer already complete"))
		p.dealLogger.Infow(deal.DealUuid, "deal data-transfer can no longer be cancelled")
	} else if deal.Checkpoint < dealcheckpoints.Transferred {
		// verify CommP matches for an offline deal
		if err := p.verifyCommP(deal); err != nil {
			err.error = fmt.Errorf("error when matching commP for imported data for offline deal: %w", err)
			return err
		}
		p.dealLogger.Infow(deal.DealUuid, "commp matched successfully for imported data for offline deal")

		// update checkpoint
		if derr := p.updateCheckpoint(pub, deal, dealcheckpoints.Transferred); derr != nil {
			return derr
		}
	}

	// Publish
	if deal.Checkpoint <= dealcheckpoints.Published {
		if err := p.publishDeal(ctx, pub, deal); err != nil {
			return err
		}
		p.dealLogger.Infow(deal.DealUuid, "deal successfully published and confirmed-publish")
	} else {
		p.dealLogger.Infow(deal.DealUuid, "deal has already been published and confirmed-publish")
	}

	// Now that the deal has been published, we no longer need to have funds
	// tagged as being for this deal (the publish message moves collateral
	// from the storage market actor escrow balance to the locked balance)
	if err := p.untagFundsAfterPublish(ctx, deal); err != nil {
		// If there's an error untagging funds we should still try to continue,
		// so just log the error
		p.dealLogger.Warnw(deal.DealUuid, "failed to untag funds after sending publish message", "err", err)
	} else {
		p.dealLogger.Infow(deal.DealUuid, "funds successfully untagged for deal after publish")
	}

	// AddPiece
	if deal.Checkpoint < dealcheckpoints.AddedPiece {
		if err := p.addPiece(ctx, pub, deal); err != nil {
			err.error = fmt.Errorf("failed to add piece: %w", err.error)
			return err
		}
		p.dealLogger.Infow(deal.DealUuid, "deal successfully handed over to the sealing subsystem")
	} else {
		p.dealLogger.Infow(deal.DealUuid, "deal has already been handed over to the sealing subsystem")
	}

	// as deal has already been handed to the sealer, we can remove the inbound file and reclaim the tagged space
	if !deal.IsOffline {
		_ = os.Remove(deal.InboundFilePath)
		p.dealLogger.Infow(deal.DealUuid, "removed inbound file as deal handed to sealer", "path", deal.InboundFilePath)
	}
	if err := p.untagStorageSpaceAfterSealing(ctx, deal); err != nil {
		// If there's an error untagging storage space we should still try to continue,
		// so just log the error
		p.dealLogger.Warnw(deal.DealUuid, "failed to untag storage space after handing deal to sealer", "err", err)
	} else {
		p.dealLogger.Infow(deal.DealUuid, "storage space successfully untagged for deal after it was handed to sealer")
	}

	// Index deal in DAGStore and Announce deal
	if deal.Checkpoint < dealcheckpoints.IndexedAndAnnounced {
		if err := p.indexAndAnnounce(ctx, pub, deal); err != nil {
			err.error = fmt.Errorf("failed to add index and announce deal: %w", err.error)
			return err
		}
		if deal.AnnounceToIPNI {
			p.dealLogger.Infow(deal.DealUuid, "deal successfully indexed and announced")
		} else {
			p.dealLogger.Infow(deal.DealUuid, "deal successfully indexed")
		}
	} else {
		p.dealLogger.Infow(deal.DealUuid, "deal has already been indexed and announced")
	}

	return nil
}

func (p *Provider) untagStorageSpaceAfterSealing(ctx context.Context, deal *types.ProviderDealState) error {
	presp := make(chan struct{}, 1)
	select {
	case p.storageSpaceChan <- storageSpaceDealReq{deal: deal, done: presp}:
	case <-ctx.Done():
		return ctx.Err()
	}
	select {
	case <-presp:
	case <-ctx.Done():
		return ctx.Err()
	}

	return nil
}

func (p *Provider) untagFundsAfterPublish(ctx context.Context, deal *types.ProviderDealState) error {
	presp := make(chan error, 1)
	select {
	case p.publishedDealChan <- publishDealReq{deal: deal, done: presp}:
	case <-ctx.Done():
		return ctx.Err()
	}
	select {
	case err := <-presp:
		return err
	case <-ctx.Done():
		return ctx.Err()
	}
}

func (p *Provider) transferAndVerify(dh *dealHandler, pub event.Emitter, deal *smtypes.ProviderDealState) *dealMakingError {
	// Use a context specifically for transfers, that can be cancelled by the user
	ctx := dh.transferCtx

	p.dealLogger.Infow(deal.DealUuid, "deal queued for transfer", "transfer client id", deal.Transfer.ClientID)

	// Wait for a spot in the transfer queue
	err := p.xferLimiter.waitInQueue(ctx, deal)
	if err != nil {
		// If the transfer failed because the user cancelled the
		// transfer, it's non-recoverable
		if dh.TransferCancelledByUser() {
			return &dealMakingError{
				retry: types.DealRetryFatal,
				error: fmt.Errorf("data transfer manually cancelled by user: %w", err),
			}
		}

		// If boost was shutdown while waiting for the transfer to start,
		// automatically retry on restart.
		if errors.Is(err, context.Canceled) {
			return &dealMakingError{
				retry: smtypes.DealRetryAuto,
				error: fmt.Errorf("boost shutdown while waiting to start transfer for deal %s: %w", deal.DealUuid, err),
			}
		}
		return &dealMakingError{
			retry: smtypes.DealRetryFatal,
			error: fmt.Errorf("queued transfer failed to start for deal %s: %w", deal.DealUuid, err),
		}
	}
	defer p.xferLimiter.complete(deal.DealUuid)

	p.dealLogger.Infow(deal.DealUuid, "start deal data transfer", "transfer client id", deal.Transfer.ClientID)
	transferStart := time.Now()
	tctx, cancel := context.WithDeadline(ctx, transferStart.Add(p.config.MaxTransferDuration))
	defer cancel()

	st := time.Now()
	handler, err := p.Transport.Execute(tctx, deal.Transfer.Params, &transporttypes.TransportDealInfo{
		OutputFile: deal.InboundFilePath,
		DealUuid:   deal.DealUuid,
		DealSize:   int64(deal.Transfer.Size),
	})
	if err != nil {
		return &dealMakingError{
			retry: smtypes.DealRetryFatal,
			error: fmt.Errorf("transferAndVerify failed to start data transfer: %w", err),
		}
	}

	// wait for data-transfer to finish
	if err := p.waitForTransferFinish(tctx, handler, pub, deal); err != nil {
		// If the transfer failed because the user cancelled the
		// transfer, it's non-recoverable
		if dh.TransferCancelledByUser() {
			return &dealMakingError{
				retry: types.DealRetryFatal,
				error: fmt.Errorf("data transfer manually cancelled by user after %d bytes: %w", deal.NBytesReceived, err),
			}
		}

		// If the transfer failed because boost was shut down, it's
		// automatically recoverable
		if errors.Is(err, context.Canceled) && time.Since(transferStart) < p.config.MaxTransferDuration {
			return &dealMakingError{
				retry: types.DealRetryAuto,
				error: fmt.Errorf("data transfer paused by boost shutdown after %d bytes: %w", deal.NBytesReceived, err),
			}
		}

		// Note that the data transfer has automatic retries built in, so if
		// it fails, it means it's already retried several times and we should
		// fail the deal
		return &dealMakingError{
			retry: smtypes.DealRetryFatal,
			error: fmt.Errorf("data-transfer failed: %w", err),
		}
	}

	// Make room in the transfer queue for the next transfer
	p.xferLimiter.complete(deal.DealUuid)

	p.dealLogger.Infow(deal.DealUuid, "deal data-transfer completed successfully", "bytes received", deal.NBytesReceived, "time taken",
		time.Since(st).String())

	// Verify CommP matches
	if err := p.verifyCommP(deal); err != nil {
		err.error = fmt.Errorf("failed to verify CommP: %w", err.error)
		return err
	}

	p.dealLogger.Infow(deal.DealUuid, "commP matched successfully: deal-data verified")
	return p.updateCheckpoint(pub, deal, dealcheckpoints.Transferred)
}

func (p *Provider) waitForTransferFinish(ctx context.Context, handler transport.Handler, pub event.Emitter, deal *types.ProviderDealState) error {
	defer handler.Close()
	defer p.transfers.complete(deal.DealUuid)

	// log transfer progress to the deal log every 10%
	var lastOutputPct int64
	logTransferProgress := func(received int64) {
		pct := (100 * received) / int64(deal.Transfer.Size)
		outputPct := pct / 10
		if outputPct != lastOutputPct {
			lastOutputPct = outputPct
			p.dealLogger.Infow(deal.DealUuid, "transfer progress", "bytes received", received,
				"deal size", deal.Transfer.Size, "percent complete", pct)
		}
	}

	for {
		select {
		case evt, ok := <-handler.Sub():
			if !ok {
				return nil
			}
			if evt.Error != nil {
				return evt.Error
			}
			deal.NBytesReceived = evt.NBytesReceived
			p.transfers.setBytes(deal.DealUuid, uint64(evt.NBytesReceived))
			p.xferLimiter.setBytes(deal.DealUuid, uint64(evt.NBytesReceived))
			p.fireEventDealUpdate(pub, deal)
			logTransferProgress(deal.NBytesReceived)

		case <-ctx.Done():
			return ctx.Err()
		}
	}
}

func (p *Provider) publishDeal(ctx context.Context, pub event.Emitter, deal *types.ProviderDealState) *dealMakingError {
	// Check that the deal's start epoch hasn't already elapsed
	if derr := p.checkDealProposalStartEpoch(deal); derr != nil {
		return derr
	}

	// Publish the deal on chain. At this point collateral and payment for the
	// deal are locked and can no longer be withdrawn. Payment is transferred
	// to the provider's wallet at each epoch.
	if deal.Checkpoint < dealcheckpoints.Published {
		p.dealLogger.Infow(deal.DealUuid, "sending deal to deal publisher")

		mcid, err := p.dealPublisher.Publish(p.ctx, deal.ClientDealProposal)
		if err != nil {
			// Check if the deal start epoch has expired
			if derr := p.checkDealProposalStartEpoch(deal); derr != nil {
				return derr
			}

			// If boost was shutdown while waiting for the deal to be
			// published, automatically retry on restart.
			// Note that deals are published in batches, and the batch is
			// kept in memory.
			if errors.Is(err, context.Canceled) {
				return &dealMakingError{
					retry: types.DealRetryAuto,
					error: fmt.Errorf("boost shutdown while waiting to publish deal %s: %w", deal.DealUuid, err),
				}
			}

			// For any other publish error the user must manually retry: we don't
			// want to automatically retry because deal publishing costs money
			return &dealMakingError{
				retry: types.DealRetryManual,
				error: fmt.Errorf("failed to publish deal %s: %w", deal.DealUuid, err),
			}
		}

		deal.PublishCID = &mcid
		if derr := p.updateCheckpoint(pub, deal, dealcheckpoints.Published); derr != nil {
			return derr
		}
		p.dealLogger.Infow(deal.DealUuid, "deal published successfully, will await deal publish confirmation")
	} else {
		p.dealLogger.Infow(deal.DealUuid, "deal has already been published")
	}

	// Wait for the publish deals message to land on chain.
	// Note that multiple deals may be published in a batch, so the message CID
	// may be for a batch of deals.
	p.dealLogger.Infow(deal.DealUuid, "awaiting deal publish confirmation")
	res, err := p.chainDealManager.WaitForPublishDeals(p.ctx, *deal.PublishCID, deal.ClientDealProposal.Proposal)

	// The `WaitForPublishDeals` call above is a remote RPC call to the full node
	// and if it fails because of a context cancellation, the error we get back doesn't
	// unwrap into a context cancelled error because of how error handling is implemented in the RPC layer.
	// The below check is a work around for that.
	if err != nil && ctx.Err() != nil {
		p.dealLogger.Warnw(deal.DealUuid, "context timed out while waiting for publish confirmation")
		return &dealMakingError{
			retry: types.DealRetryAuto,
			error: fmt.Errorf("wait for publish confirmation did not complete: %w", ctx.Err()),
		}
	}

	if err != nil {
		p.dealLogger.LogError(deal.DealUuid, "error while waiting for publish confirm", err)
		return &dealMakingError{
			retry: types.DealRetryAuto,
			error: fmt.Errorf("wait for confirmation of publish message %s failed: %w", deal.PublishCID, err),
		}
	}
	p.dealLogger.Infow(deal.DealUuid, "deal publish confirmed")

	// If there's a re-org, the publish deal CID may change, so use the
	// final CID.
	deal.PublishCID = &res.FinalCid
	deal.ChainDealID = res.DealID
	if derr := p.updateCheckpoint(pub, deal, dealcheckpoints.PublishConfirmed); derr != nil {
		return derr
	}

	return nil
}

// addPiece hands off a published deal for sealing and commitment in a sector
func (p *Provider) addPiece(ctx context.Context, pub event.Emitter, deal *types.ProviderDealState) *dealMakingError {
	// Check that the deal's start epoch hasn't already elapsed
	if derr := p.checkDealProposalStartEpoch(deal); derr != nil {
		return derr
	}

	p.dealLogger.Infow(deal.DealUuid, "add piece called")

	// Open a reader against the CAR file with the deal data
	v2r, err := carv2.OpenReader(deal.InboundFilePath)
	if err != nil {
		return &dealMakingError{
			retry: types.DealRetryFatal,
			error: fmt.Errorf("failed to open CARv2 file: %w", err),
		}
	}
	defer func() {
		if err := v2r.Close(); err != nil {
			p.dealLogger.Warnw(deal.DealUuid, "failed to close carv2 reader in addpiece", "err", err.Error())
		}
	}()

	var size uint64
	switch v2r.Version {
	case 1:
		st, err := os.Stat(deal.InboundFilePath)
		if err != nil {
			return &dealMakingError{
				retry: types.DealRetryFatal,
				error: fmt.Errorf("failed to stat CARv1 file: %w", err),
			}
		}
		size = uint64(st.Size())
	case 2:
		size = v2r.Header.DataSize
	}

	// Inflate the deal size so that it exactly fills a piece
	proposal := deal.ClientDealProposal.Proposal
	r, err := v2r.DataReader()
	if err != nil {
		return &dealMakingError{
			retry: types.DealRetryFatal,
			error: fmt.Errorf("failed to get data reader over CAR file: %w", err),
		}
	}
	paddedReader, err := padreader.NewInflator(r, size, proposal.PieceSize.Unpadded())
	if err != nil {
		return &dealMakingError{
			retry: types.DealRetryFatal,
			error: fmt.Errorf("failed to create inflator: %w", err),
		}
	}

	// Add the piece to a sector
	packingInfo, packingErr := p.AddPieceToSector(ctx, *deal, paddedReader)
	if packingErr != nil {
		if ctx.Err() != nil {
			p.dealLogger.Warnw(deal.DealUuid, "context timed out while trying to add piece")
		}

		return &dealMakingError{
			retry: types.DealRetryAuto,
			error: fmt.Errorf("packing piece %s: %w", proposal.PieceCID, packingErr),
		}
	}

	deal.SectorID = packingInfo.SectorNumber
	deal.Offset = packingInfo.Offset
	deal.Length = packingInfo.Size
	p.dealLogger.Infow(deal.DealUuid, "deal successfully handed to the sealing subsystem",
		"sectorNum", deal.SectorID.String(), "offset", deal.Offset, "length", deal.Length)

	if derr := p.updateCheckpoint(pub, deal, dealcheckpoints.AddedPiece); derr != nil {
		return derr
	}

	return nil
}

func (p *Provider) indexAndAnnounce(ctx context.Context, pub event.Emitter, deal *types.ProviderDealState) *dealMakingError {
	pc := deal.ClientDealProposal.Proposal.PieceCID
	propCid, err := deal.ClientDealProposal.Proposal.Cid()
	if err != nil {
		return &dealMakingError{
			retry: types.DealRetryFatal,
			error: fmt.Errorf("index and announce: getting deal proposal cid: %w", err),
		}
	}

<<<<<<< HEAD
	// add deal to piece metadata store
	if err := p.piecedirectory.AddDealForPiece(ctx, pc, model.DealInfo{
		DealUuid:    deal.DealUuid.String(),
		ChainDealID: deal.ChainDealID,
		MinerAddr:   p.Address,
		SectorID:    deal.SectorID,
		PieceOffset: deal.Offset,
		PieceLength: deal.Length,
		CarLength:   uint64(deal.NBytesReceived),
	}); err != nil {
		return &dealMakingError{
			retry: types.DealRetryAuto,
			error: fmt.Errorf("failed to add deal to piece metadata store: %w", err),
=======
	// add deal to piecestore
	if err := p.ps.AddDealForPiece(pc, propCid, piecestore.DealInfo{
		DealID:   deal.ChainDealID,
		SectorID: deal.SectorID,
		Offset:   deal.Offset,
		Length:   deal.Length,
	}); err != nil {
		return &dealMakingError{
			retry: types.DealRetryAuto,
			error: fmt.Errorf("failed to add deal to piecestore: %w", err),
		}
	}
	p.dealLogger.Infow(deal.DealUuid, "deal successfully added to piecestore")

	// register with dagstore
	err = stores.RegisterShardSync(ctx, p.dagst, pc, "", true)

	if err != nil {
		if !errors.Is(err, dagstore.ErrShardExists) {
			return &dealMakingError{
				retry: types.DealRetryAuto,
				error: fmt.Errorf("failed to register deal with dagstore: %w", err),
			}
>>>>>>> 632f9236
		}
	}
	p.dealLogger.Infow(deal.DealUuid, "deal successfully added to piece metadata store")

	// if the index provider is enabled
	if p.ip.Enabled() {
		if deal.AnnounceToIPNI {
			// announce to the network indexer but do not fail the deal if the announcement fails,
			// just retry the next time boost restarts
			annCid, err := p.ip.AnnounceBoostDeal(ctx, deal)
			if err != nil {
				return &dealMakingError{
					retry: types.DealRetryAuto,
					error: fmt.Errorf("failed to announce deal to network indexer: %w", err),
				}
			}
			p.dealLogger.Infow(deal.DealUuid, "announced deal to network indexer", "announcement-cid", annCid)
		} else {
			p.dealLogger.Infow(deal.DealUuid, "didn't announce deal as requested in the deal proposal")
		}
	} else {
		p.dealLogger.Infow(deal.DealUuid, "didn't announce deal because network indexer is disabled")
	}

	if derr := p.updateCheckpoint(pub, deal, dealcheckpoints.IndexedAndAnnounced); derr != nil {
		return derr
	}

	return nil
}

// fireSealingUpdateEvents periodically checks the sealing status of the deal
// and fires events for each change
func (p *Provider) fireSealingUpdateEvents(dh *dealHandler, dealUuid uuid.UUID, sectorNum abi.SectorNumber) {
	var lastSealingState lapi.SectorState
	checkStatus := func(force bool) lapi.SectorState {
		// To avoid overloading the sealing service, only get the sector status
		// if there's at least one subscriber to the event that will be published
		if !force && !dh.hasActiveSubscribers() {
			return ""
		}

		// Get the sector status
		si, err := p.sps.SectorsStatus(p.ctx, sectorNum, false)
		if err == nil && si.State != lastSealingState {
			lastSealingState = si.State

			// Sector status has changed, fire an update event
			deal, err := p.dealsDB.ByID(p.ctx, dealUuid)
			if err != nil {
				log.Errorf("getting deal %s with sealing update: %w", dealUuid, err)
				return si.State
			}

			p.dealLogger.Infow(dealUuid, "current sealing state", "state", si.State)
			p.fireEventDealUpdate(dh.Publisher, deal)
		}
		return si.State
	}

	// Check status immediately
	state := checkStatus(true)
	if isFinalSealingState(state) {
		return
	}

	// Check status every second
	ticker := time.NewTicker(time.Second)
	defer ticker.Stop()
	count := 0
	forceCount := 60
	for {
		select {
		case <-p.ctx.Done():
			return
		case <-ticker.C:
			count++
			// Force a status check every forceCount seconds, even if there
			// are no subscribers (so that we can stop checking altogether
			// if the sector reaches a final sealing state)
			state := checkStatus(count >= forceCount)
			if count >= forceCount {
				count = 0
			}

			if isFinalSealingState(state) {
				return
			}
		}
	}
}

func isFinalSealingState(state lapi.SectorState) bool {
	switch sealing.SectorState(state) {
	case
		sealing.Proving,
		sealing.Available,
		sealing.UpdateActivating,
		sealing.ReleaseSectorKey,
		sealing.Removed,
		sealing.Removing,
		sealing.Terminating,
		sealing.TerminateWait,
		sealing.TerminateFinality,
		sealing.TerminateFailed:
		return true
	}
	return false
}

func (p *Provider) failDeal(pub event.Emitter, deal *smtypes.ProviderDealState, err error, cancelled bool) {
	// Update state in DB with error
	deal.Checkpoint = dealcheckpoints.Complete
	deal.Retry = smtypes.DealRetryFatal
	if cancelled {
		deal.Err = DealCancelled
		p.dealLogger.Infow(deal.DealUuid, "deal cancelled by user")
	} else {
		deal.Err = err.Error()
		p.dealLogger.LogError(deal.DealUuid, "deal failed", err)
	}

	p.saveDealToDB(pub, deal)
	p.cleanupDeal(deal)
}

func (p *Provider) saveDealToDB(pub event.Emitter, deal *smtypes.ProviderDealState) {
	// In the case that the provider has been shutdown, the provider's context
	// will be cancelled, so use a background context when saving state to the
	// DB to avoid this edge case.
	ctx, cancel := context.WithTimeout(context.Background(), 5*time.Second)
	defer cancel()

	dberr := p.dealsDB.Update(ctx, deal)
	if dberr != nil {
		p.dealLogger.LogError(deal.DealUuid, "failed to update deal state in DB", dberr)
	}

	// Fire deal update event
	if pub != nil {
		p.fireEventDealUpdate(pub, deal)
	}
}

func (p *Provider) cleanupDeal(deal *types.ProviderDealState) {
	p.dealLogger.Infow(deal.DealUuid, "cleaning up deal")
	defer p.dealLogger.Infow(deal.DealUuid, "finished cleaning up deal")

	// remove the temp file created for inbound deal data if it is not an offline deal
	if !deal.IsOffline {
		_ = os.Remove(deal.InboundFilePath)
	}

	if deal.Checkpoint == dealcheckpoints.Complete {
		p.cleanupDealHandler(deal.DealUuid)
	}

	done := make(chan struct{}, 1)
	// submit req to event loop to untag tagged funds and storage space
	select {
	case p.finishedDealChan <- finishedDealReq{deal: deal, done: done}:
	case <-p.ctx.Done():
	}

	// wait for event loop to finish cleanup and return before we return from here
	// so caller is guaranteed that all resources associated with the deal have been cleanedup before
	// taking further action.
	select {
	case <-done:
	case <-p.ctx.Done():
	}
}

// cleanupDealHandler closes and cleans up the deal handler
func (p *Provider) cleanupDealHandler(dealUuid uuid.UUID) {
	dh := p.getDealHandler(dealUuid)
	if dh == nil {
		return
	}

	dh.setCancelTransferResponse(errors.New("deal cleaned up"))
	dh.close()
	p.delDealHandler(dealUuid)
}

func (p *Provider) fireEventDealNew(deal *types.ProviderDealState) {
	if err := p.newDealPS.NewDeals.Emit(*deal); err != nil {
		p.dealLogger.Warnw(deal.DealUuid, "publishing new deal event", "err", err.Error())
	}
}

func (p *Provider) fireEventDealUpdate(pub event.Emitter, deal *types.ProviderDealState) {
	if err := pub.Emit(*deal); err != nil {
		p.dealLogger.Warnw(deal.DealUuid, "publishing deal state update", "err", err.Error())
	}
}

func (p *Provider) updateCheckpoint(pub event.Emitter, deal *types.ProviderDealState, ckpt dealcheckpoints.Checkpoint) *dealMakingError {
	prev := deal.Checkpoint
	deal.Checkpoint = ckpt
	deal.CheckpointAt = time.Now()
	// we don't want a graceful shutdown to mess with db updates so pass a background context
	if err := p.dealsDB.Update(context.Background(), deal); err != nil {
		return &dealMakingError{
			retry: smtypes.DealRetryFatal,
			error: fmt.Errorf("failed to persist deal state: %w", err),
		}
	}
	p.dealLogger.Infow(deal.DealUuid, "updated deal checkpoint in DB", "old checkpoint", prev.String(), "new checkpoint", ckpt.String())
	p.fireEventDealUpdate(pub, deal)

	return nil
}

func (p *Provider) checkDealProposalStartEpoch(deal *smtypes.ProviderDealState) *dealMakingError {
	chainHead, err := p.fullnodeApi.ChainHead(p.ctx)
	if err != nil {
		log.Warnw("failed to check deal proposal start epoch", "err", err)
		return nil
	}

	// A storage deal must appear in a sealed (proven) sector no later than
	// StartEpoch, otherwise it is invalid
	height := chainHead.Height()
	if height > deal.ClientDealProposal.Proposal.StartEpoch {
		return &dealMakingError{
			retry: smtypes.DealRetryFatal,
			error: fmt.Errorf("deal proposal must be proven on chain by deal proposal "+
				"start epoch %d, but it has expired: current chain height: %d",
				deal.ClientDealProposal.Proposal.StartEpoch, height),
		}
	}

	return nil
}<|MERGE_RESOLUTION|>--- conflicted
+++ resolved
@@ -565,17 +565,8 @@
 }
 
 func (p *Provider) indexAndAnnounce(ctx context.Context, pub event.Emitter, deal *types.ProviderDealState) *dealMakingError {
+	// add deal to piece metadata store
 	pc := deal.ClientDealProposal.Proposal.PieceCID
-	propCid, err := deal.ClientDealProposal.Proposal.Cid()
-	if err != nil {
-		return &dealMakingError{
-			retry: types.DealRetryFatal,
-			error: fmt.Errorf("index and announce: getting deal proposal cid: %w", err),
-		}
-	}
-
-<<<<<<< HEAD
-	// add deal to piece metadata store
 	if err := p.piecedirectory.AddDealForPiece(ctx, pc, model.DealInfo{
 		DealUuid:    deal.DealUuid.String(),
 		ChainDealID: deal.ChainDealID,
@@ -588,31 +579,6 @@
 		return &dealMakingError{
 			retry: types.DealRetryAuto,
 			error: fmt.Errorf("failed to add deal to piece metadata store: %w", err),
-=======
-	// add deal to piecestore
-	if err := p.ps.AddDealForPiece(pc, propCid, piecestore.DealInfo{
-		DealID:   deal.ChainDealID,
-		SectorID: deal.SectorID,
-		Offset:   deal.Offset,
-		Length:   deal.Length,
-	}); err != nil {
-		return &dealMakingError{
-			retry: types.DealRetryAuto,
-			error: fmt.Errorf("failed to add deal to piecestore: %w", err),
-		}
-	}
-	p.dealLogger.Infow(deal.DealUuid, "deal successfully added to piecestore")
-
-	// register with dagstore
-	err = stores.RegisterShardSync(ctx, p.dagst, pc, "", true)
-
-	if err != nil {
-		if !errors.Is(err, dagstore.ErrShardExists) {
-			return &dealMakingError{
-				retry: types.DealRetryAuto,
-				error: fmt.Errorf("failed to register deal with dagstore: %w", err),
-			}
->>>>>>> 632f9236
 		}
 	}
 	p.dealLogger.Infow(deal.DealUuid, "deal successfully added to piece metadata store")
