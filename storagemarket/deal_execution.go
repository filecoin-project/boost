package storagemarket

import (
	"context"
	"errors"
	"fmt"
	"io"
	"os"
	"runtime/debug"
	"time"

	"github.com/filecoin-project/boost/storagemarket/types"
	smtypes "github.com/filecoin-project/boost/storagemarket/types"
	"github.com/filecoin-project/boost/storagemarket/types/dealcheckpoints"
	"github.com/filecoin-project/boost/transport"
	transporttypes "github.com/filecoin-project/boost/transport/types"
	"github.com/filecoin-project/boostd-data/model"
	"github.com/filecoin-project/go-padreader"
	"github.com/filecoin-project/go-state-types/abi"
	acrypto "github.com/filecoin-project/go-state-types/crypto"
	lapi "github.com/filecoin-project/lotus/api"
	sealing "github.com/filecoin-project/lotus/storage/pipeline"
	"github.com/google/uuid"
	"github.com/libp2p/go-libp2p/core/event"
)

const (
	// DealCancelled means that a deal has been cancelled by the caller
	DealCancelled = "Cancelled"
)

type dealMakingError struct {
	error
	retry types.DealRetryType
}

func (p *Provider) runDeal(deal *types.ProviderDealState, dh *dealHandler) {
	// Log out the deal state at the start of execution (to help with debugging)
	dcpy := *deal
	dcpy.Transfer.Params = nil
	dcpy.ClientDealProposal.ClientSignature = acrypto.Signature{}
	p.dealLogger.Infow(deal.DealUuid, "deal execution initiated", "deal state", dcpy)

	// Clear any error from a previous run
	if deal.Err != "" || deal.Retry == smtypes.DealRetryAuto {
		deal.Err = ""
		deal.Retry = smtypes.DealRetryAuto
		p.saveDealToDB(dh.Publisher, deal)
	}

	// Execute the deal
	err := p.execDeal(deal, dh)
	if err == nil {
		// Deal completed successfully
		return
	}

	// If the error is fatal, fail the deal and cleanup resources (delete
	// downloaded data, untag funds etc)
	if err.retry == types.DealRetryFatal {
		cancelled := dh.TransferCancelledByUser()
		p.failDeal(dh.Publisher, deal, err, cancelled)
		return
	}

	// The error is recoverable, so just add a line to the deal log and
	// wait for the deal to be executed again (either manually by the user
	// or automatically when boost restarts)
	if errors.Is(err.error, context.Canceled) {
		p.dealLogger.Infow(deal.DealUuid, "deal paused because boost was shut down",
			"checkpoint", deal.Checkpoint.String())
	} else {
		p.dealLogger.Infow(deal.DealUuid, "deal paused because of recoverable error", "err", err.error.Error(),
			"checkpoint", deal.Checkpoint.String(), "retry", err.retry)
	}

	deal.Retry = err.retry
	deal.Err = err.Error()
	p.saveDealToDB(dh.Publisher, deal)
}

func (p *Provider) execDeal(deal *smtypes.ProviderDealState, dh *dealHandler) (dmerr *dealMakingError) {
	// Capture any panic as a manually retryable error
	defer func() {
		if err := recover(); err != nil {
			log.Errorw("caught panic executing deal", "id", deal.DealUuid, "err", err)
			fmt.Fprint(os.Stderr, string(debug.Stack()))
			dmerr = &dealMakingError{
				error: fmt.Errorf("Caught panic in deal execution: %s\n%s", err, debug.Stack()),
				retry: smtypes.DealRetryManual,
			}
		}
	}()

	// If the deal has not yet been handed off to the sealer
	if deal.Checkpoint < dealcheckpoints.AddedPiece {
		transferType := "downloaded file"
		if deal.IsOffline {
			transferType = "imported offline deal file"
		}

		// Read the bytes received from the downloaded / imported file
		fi, err := os.Stat(deal.InboundFilePath)
		if err != nil {
			return &dealMakingError{
				error: fmt.Errorf("failed to get size of %s '%s': %w", transferType, deal.InboundFilePath, err),
				retry: smtypes.DealRetryFatal,
			}
		}
		deal.NBytesReceived = fi.Size()
		p.dealLogger.Infow(deal.DealUuid, "size of "+transferType, "filepath", deal.InboundFilePath, "size", fi.Size())
	} else if !deal.IsOffline {
		// For online deals where the deal has already been handed to the sealer,
		// the inbound file could already have been removed and in that case,
		// the number of bytes received should be the same as deal size as
		// we've already verified the transfer.
		deal.NBytesReceived = int64(deal.Transfer.Size)
	}

	// Execute the deal synchronously
	if derr := p.execDealUptoAddPiece(dh.providerCtx, deal, dh); derr != nil {
		return derr
	}

	// deal has been sent for sealing -> we can cleanup the deal state now and simply watch the deal on chain
	// to wait for deal completion/slashing and update the state in DB accordingly.
	p.cleanupDeal(deal)
	p.dealLogger.Infow(deal.DealUuid, "finished deal cleanup after successful execution")

	// Watch the sealing status of the deal and fire events for each change
	p.dealLogger.Infow(deal.DealUuid, "watching deal sealing state changes")
	if derr := p.fireSealingUpdateEvents(dh, deal.DealUuid, deal.SectorID); derr != nil {
		return derr
	}
	p.cleanupDealHandler(deal.DealUuid)
	p.dealLogger.Infow(deal.DealUuid, "deal sealing reached termination state")

	// TODO
	// Watch deal on chain and change state in DB and emit notifications.
	return nil
}

func (p *Provider) execDealUptoAddPiece(ctx context.Context, deal *types.ProviderDealState, dh *dealHandler) *dealMakingError {
	pub := dh.Publisher
	// publish "new deal" event
	p.fireEventDealNew(deal)
	// publish an event with the current state of the deal
	p.fireEventDealUpdate(pub, deal)

	p.dealLogger.Infow(deal.DealUuid, "deal execution in progress")

	// Transfer Data step will be executed only if it's NOT an offline deal
	if !deal.IsOffline {
		if deal.Checkpoint < dealcheckpoints.Transferred {
			// Check that the deal's start epoch hasn't already elapsed
			if derr := p.checkDealProposalStartEpoch(deal); derr != nil {
				return derr
			}

			if err := p.transferAndVerify(dh, pub, deal); err != nil {
				// The transfer has failed. If the user tries to cancel the
				// transfer after this point it's a no-op.
				dh.setCancelTransferResponse(nil)

				return err
			}

			p.dealLogger.Infow(deal.DealUuid, "deal data transfer finished successfully")
		} else {
			p.dealLogger.Infow(deal.DealUuid, "deal data transfer has already been completed")
		}
		// transfer can no longer be cancelled
		dh.setCancelTransferResponse(errors.New("transfer already complete"))
		p.dealLogger.Infow(deal.DealUuid, "deal data-transfer can no longer be cancelled")
	} else if deal.Checkpoint < dealcheckpoints.Transferred {
		// verify CommP matches for an offline deal
		if err := p.verifyCommP(deal); err != nil {
			err.error = fmt.Errorf("error when matching commP for imported data for offline deal: %w", err)
			return err
		}
		p.dealLogger.Infow(deal.DealUuid, "commp matched successfully for imported data for offline deal")

		// update checkpoint
		if derr := p.updateCheckpoint(pub, deal, dealcheckpoints.Transferred); derr != nil {
			return derr
		}
	}

	// Publish
	if deal.Checkpoint <= dealcheckpoints.Published {
		if err := p.publishDeal(ctx, pub, deal); err != nil {
			return err
		}
		p.dealLogger.Infow(deal.DealUuid, "deal successfully published and confirmed-publish")
	} else {
		p.dealLogger.Infow(deal.DealUuid, "deal has already been published and confirmed-publish")
	}

	// Now that the deal has been published, we no longer need to have funds
	// tagged as being for this deal (the publish message moves collateral
	// from the storage market actor escrow balance to the locked balance)
	if err := p.untagFundsAfterPublish(ctx, deal); err != nil {
		// If there's an error untagging funds we should still try to continue,
		// so just log the error
		p.dealLogger.Warnw(deal.DealUuid, "failed to untag funds after sending publish message", "err", err)
	} else {
		p.dealLogger.Infow(deal.DealUuid, "funds successfully untagged for deal after publish")
	}

	// AddPiece
	if deal.Checkpoint < dealcheckpoints.AddedPiece {
		if err := p.addPiece(ctx, pub, deal); err != nil {
			err.error = fmt.Errorf("failed to add piece: %w", err.error)
			return err
		}
		p.dealLogger.Infow(deal.DealUuid, "deal successfully handed over to the sealing subsystem")
	} else {
		p.dealLogger.Infow(deal.DealUuid, "deal has already been handed over to the sealing subsystem")
	}

	// as deal has already been handed to the sealer, we can remove the inbound file and reclaim the tagged space
	if deal.CleanupData {
		_ = os.Remove(deal.InboundFilePath)
		p.dealLogger.Infow(deal.DealUuid, "removed piece data from disk as deal has been added to a sector", "path", deal.InboundFilePath)
	}
	if err := p.untagStorageSpaceAfterSealing(ctx, deal); err != nil {
		// If there's an error untagging storage space we should still try to continue,
		// so just log the error
		p.dealLogger.Warnw(deal.DealUuid, "failed to untag storage space after handing deal to sealer", "err", err)
	} else {
		p.dealLogger.Infow(deal.DealUuid, "storage space successfully untagged for deal after it was handed to sealer")
	}

	// Index and Announce deal
	if deal.Checkpoint < dealcheckpoints.IndexedAndAnnounced {
		if err := p.indexAndAnnounce(ctx, pub, deal); err != nil {
			err.error = fmt.Errorf("failed to add index and announce deal: %w", err.error)
			return err
		}
		if deal.AnnounceToIPNI {
			p.dealLogger.Infow(deal.DealUuid, "deal successfully indexed and announced")
		} else {
			p.dealLogger.Infow(deal.DealUuid, "deal successfully indexed")
		}
	} else {
		p.dealLogger.Infow(deal.DealUuid, "deal has already been indexed and announced")
	}

	return nil
}

func (p *Provider) untagStorageSpaceAfterSealing(ctx context.Context, deal *types.ProviderDealState) error {
	presp := make(chan struct{}, 1)
	select {
	case p.storageSpaceChan <- storageSpaceDealReq{deal: deal, done: presp}:
	case <-ctx.Done():
		return ctx.Err()
	}
	select {
	case <-presp:
	case <-ctx.Done():
		return ctx.Err()
	}

	return nil
}

func (p *Provider) untagFundsAfterPublish(ctx context.Context, deal *types.ProviderDealState) error {
	presp := make(chan error, 1)
	select {
	case p.publishedDealChan <- publishDealReq{deal: deal, done: presp}:
	case <-ctx.Done():
		return ctx.Err()
	}
	select {
	case err := <-presp:
		return err
	case <-ctx.Done():
		return ctx.Err()
	}
}

func (p *Provider) transferAndVerify(dh *dealHandler, pub event.Emitter, deal *smtypes.ProviderDealState) *dealMakingError {
	// Use a context specifically for transfers, that can be cancelled by the user
	ctx := dh.transferCtx

	p.dealLogger.Infow(deal.DealUuid, "deal queued for transfer", "transfer client id", deal.Transfer.ClientID)

	// Wait for a spot in the transfer queue
	err := p.xferLimiter.waitInQueue(ctx, deal)
	if err != nil {
		// If the transfer failed because the user cancelled the
		// transfer, it's non-recoverable
		if dh.TransferCancelledByUser() {
			return &dealMakingError{
				retry: types.DealRetryFatal,
				error: fmt.Errorf("data transfer manually cancelled by user: %w", err),
			}
		}

		// If boost was shutdown while waiting for the transfer to start,
		// automatically retry on restart.
		if errors.Is(err, context.Canceled) {
			return &dealMakingError{
				retry: smtypes.DealRetryAuto,
				error: fmt.Errorf("boost shutdown while waiting to start transfer for deal %s: %w", deal.DealUuid, err),
			}
		}
		return &dealMakingError{
			retry: smtypes.DealRetryFatal,
			error: fmt.Errorf("queued transfer failed to start for deal %s: %w", deal.DealUuid, err),
		}
	}
	defer p.xferLimiter.complete(deal.DealUuid)

	p.dealLogger.Infow(deal.DealUuid, "start deal data transfer", "transfer client id", deal.Transfer.ClientID)
	transferStart := time.Now()
	tctx, cancel := context.WithDeadline(ctx, transferStart.Add(p.config.MaxTransferDuration))
	defer cancel()

	st := time.Now()
	handler, err := p.Transport.Execute(tctx, deal.Transfer.Params, &transporttypes.TransportDealInfo{
		OutputFile: deal.InboundFilePath,
		DealUuid:   deal.DealUuid,
		DealSize:   int64(deal.Transfer.Size),
	})
	if err != nil {
		return &dealMakingError{
			retry: smtypes.DealRetryFatal,
			error: fmt.Errorf("transferAndVerify failed to start data transfer: %w", err),
		}
	}

	// wait for data-transfer to finish
	if err := p.waitForTransferFinish(tctx, handler, pub, deal); err != nil {
		// If the transfer failed because the user cancelled the
		// transfer, it's non-recoverable
		if dh.TransferCancelledByUser() {
			return &dealMakingError{
				retry: types.DealRetryFatal,
				error: fmt.Errorf("data transfer manually cancelled by user after %d bytes: %w", deal.NBytesReceived, err),
			}
		}

		// If the transfer failed because boost was shut down, it's
		// automatically recoverable
		if errors.Is(err, context.Canceled) && time.Since(transferStart) < p.config.MaxTransferDuration {
			return &dealMakingError{
				retry: types.DealRetryAuto,
				error: fmt.Errorf("data transfer paused by boost shutdown after %d bytes: %w", deal.NBytesReceived, err),
			}
		}

		// Note that the data transfer has automatic retries built in, so if
		// it fails, it means it's already retried several times and we should
		// fail the deal
		return &dealMakingError{
			retry: smtypes.DealRetryFatal,
			error: fmt.Errorf("data-transfer failed: %w", err),
		}
	}

	// Make room in the transfer queue for the next transfer
	p.xferLimiter.complete(deal.DealUuid)

	p.dealLogger.Infow(deal.DealUuid, "deal data-transfer completed successfully", "bytes received", deal.NBytesReceived, "time taken",
		time.Since(st).String())

	// Verify CommP matches
	if err := p.verifyCommP(deal); err != nil {
		err.error = fmt.Errorf("failed to verify CommP: %w", err.error)
		return err
	}

	p.dealLogger.Infow(deal.DealUuid, "commP matched successfully: deal-data verified")
	return p.updateCheckpoint(pub, deal, dealcheckpoints.Transferred)
}

const OneGib = 1024 * 1024 * 1024

func (p *Provider) waitForTransferFinish(ctx context.Context, handler transport.Handler, pub event.Emitter, deal *types.ProviderDealState) error {
	defer handler.Close()
	defer p.transfers.complete(deal.DealUuid)

	// log transfer progress to the deal log every 10% or every GiB
	var lastOutput int64
	logTransferProgress := func(received int64) {
		if deal.Transfer.Size > 0 {
			pct := (100 * received) / int64(deal.Transfer.Size)
			outputPct := pct / 10
			if outputPct != lastOutput {
				lastOutput = outputPct
				p.dealLogger.Infow(deal.DealUuid, "transfer progress", "bytes received", received,
					"deal size", deal.Transfer.Size, "percent complete", pct)
			}
		} else {
			gib := received / OneGib
			if gib != lastOutput {
				lastOutput = gib
				p.dealLogger.Infow(deal.DealUuid, "transfer progress", "bytes received", received)
			}
		}
	}

	for {
		select {
		case evt, ok := <-handler.Sub():
			if !ok {
				return nil
			}
			if evt.Error != nil {
				return evt.Error
			}
			deal.NBytesReceived = evt.NBytesReceived
			p.transfers.setBytes(deal.DealUuid, uint64(evt.NBytesReceived))
			p.xferLimiter.setBytes(deal.DealUuid, uint64(evt.NBytesReceived))
			p.fireEventDealUpdate(pub, deal)
			logTransferProgress(deal.NBytesReceived)

		case <-ctx.Done():
			return ctx.Err()
		}
	}
}

func (p *Provider) publishDeal(ctx context.Context, pub event.Emitter, deal *types.ProviderDealState) *dealMakingError {
	// Check that the deal's start epoch hasn't already elapsed
	if derr := p.checkDealProposalStartEpoch(deal); derr != nil {
		return derr
	}

	// Publish the deal on chain. At this point collateral and payment for the
	// deal are locked and can no longer be withdrawn. Payment is transferred
	// to the provider's wallet at each epoch.
	if deal.Checkpoint < dealcheckpoints.Published {
		p.dealLogger.Infow(deal.DealUuid, "sending deal to deal publisher")

		mcid, err := p.dealPublisher.Publish(p.ctx, deal.ClientDealProposal)
		if err != nil {
			// Check if the deal start epoch has expired
			if derr := p.checkDealProposalStartEpoch(deal); derr != nil {
				return derr
			}

			// If boost was shutdown while waiting for the deal to be
			// published, automatically retry on restart.
			// Note that deals are published in batches, and the batch is
			// kept in memory.
			if errors.Is(err, context.Canceled) {
				return &dealMakingError{
					retry: types.DealRetryAuto,
					error: fmt.Errorf("boost shutdown while waiting to publish deal %s: %w", deal.DealUuid, err),
				}
			}

			// Check if the client is an f4 address, ie an FVM contract
			clientAddr := deal.ClientDealProposal.Proposal.Client.String()
			isContractClient := len(clientAddr) >= 2 && (clientAddr[:2] == "t4" || clientAddr[:2] == "f4")

			if isContractClient {
				// For contract deal publish errors the deal fails fatally: we don't
				// want to retry because the deal is probably taken by another SP
				return &dealMakingError{
					retry: types.DealRetryFatal,
					error: fmt.Errorf("fatal error to publish deal %s: %w", deal.DealUuid, err),
				}
			}

			// For any other publish error the user must manually retry: we don't
			// want to automatically retry because deal publishing costs money
			return &dealMakingError{
				retry: types.DealRetryManual,
				error: fmt.Errorf("recoverable error to publish deal %s: %w", deal.DealUuid, err),
			}
		}

		deal.PublishCID = &mcid
		if derr := p.updateCheckpoint(pub, deal, dealcheckpoints.Published); derr != nil {
			return derr
		}
		p.dealLogger.Infow(deal.DealUuid, "deal published successfully, will await deal publish confirmation")
	} else {
		p.dealLogger.Infow(deal.DealUuid, "deal has already been published")
	}

	// Wait for the publish deals message to land on chain.
	// Note that multiple deals may be published in a batch, so the message CID
	// may be for a batch of deals.
	p.dealLogger.Infow(deal.DealUuid, "awaiting deal publish confirmation")
	res, err := p.chainDealManager.WaitForPublishDeals(p.ctx, *deal.PublishCID, deal.ClientDealProposal.Proposal)

	// The `WaitForPublishDeals` call above is a remote RPC call to the full node
	// and if it fails because of a context cancellation, the error we get back doesn't
	// unwrap into a context cancelled error because of how error handling is implemented in the RPC layer.
	// The below check is a work around for that.
	if err != nil && ctx.Err() != nil {
		p.dealLogger.Warnw(deal.DealUuid, "context timed out while waiting for publish confirmation")
		return &dealMakingError{
			retry: types.DealRetryAuto,
			error: fmt.Errorf("wait for publish confirmation did not complete: %w", ctx.Err()),
		}
	}

	if err != nil {
		p.dealLogger.LogError(deal.DealUuid, "error while waiting for publish confirm", err)
		return &dealMakingError{
			retry: types.DealRetryAuto,
			error: fmt.Errorf("wait for confirmation of publish message %s failed: %w", deal.PublishCID, err),
		}
	}
	p.dealLogger.Infow(deal.DealUuid, "deal publish confirmed")

	// If there's a re-org, the publish deal CID may change, so use the
	// final CID.
	deal.PublishCID = &res.FinalCid
	deal.ChainDealID = res.DealID
	if derr := p.updateCheckpoint(pub, deal, dealcheckpoints.PublishConfirmed); derr != nil {
		return derr
	}

	return nil
}

// addPiece hands off a published deal for sealing and commitment in a sector
func (p *Provider) addPiece(ctx context.Context, pub event.Emitter, deal *types.ProviderDealState) *dealMakingError {
	// Check that the deal's start epoch hasn't already elapsed
	if derr := p.checkDealProposalStartEpoch(deal); derr != nil {
		return derr
	}

	p.dealLogger.Infow(deal.DealUuid, "add piece called")

<<<<<<< HEAD
	st, err := os.Stat(deal.InboundFilePath)
	if err != nil {
		return &dealMakingError{
			retry: types.DealRetryFatal,
			error: fmt.Errorf("failed to stat CARv1 file: %w", err),
		}
	}

	r, err := os.Open(deal.InboundFilePath)
	if err != nil {
		return &dealMakingError{
			retry: types.DealRetryFatal,
			error: fmt.Errorf("failed to open file: %w", err),
		}
	}
	defer func() {
		if err := r.Close(); err != nil {
			p.dealLogger.Warnw(deal.DealUuid, "failed to close reader in addpiece", "err", err.Error())
		}
	}()

	// Inflate the deal size so that it exactly fills a piece
	proposal := deal.ClientDealProposal.Proposal
	paddedReader, err := padreader.NewInflator(r, uint64(st.Size()), proposal.PieceSize.Unpadded())
=======
	proposal := deal.ClientDealProposal.Proposal
	paddedReader, err := openReader(deal.InboundFilePath, proposal.PieceSize.Unpadded())
>>>>>>> 06d02cc6
	if err != nil {
		return &dealMakingError{
			retry: types.DealRetryFatal,
			error: fmt.Errorf("failed to read piece data: %w", err),
		}
	}

	// Add the piece to a sector
	packingInfo, packingErr := p.AddPieceToSector(ctx, *deal, paddedReader)
	_ = paddedReader.Close()
	if packingErr != nil {
		if ctx.Err() != nil {
			p.dealLogger.Warnw(deal.DealUuid, "context timed out while trying to add piece")
		}

		return &dealMakingError{
			retry: types.DealRetryAuto,
			error: fmt.Errorf("packing piece %s: %w", proposal.PieceCID, packingErr),
		}
	}

	deal.SectorID = packingInfo.SectorNumber
	deal.Offset = packingInfo.Offset
	deal.Length = packingInfo.Size
	p.dealLogger.Infow(deal.DealUuid, "deal successfully handed to the sealing subsystem",
		"sectorNum", deal.SectorID.String(), "offset", deal.Offset, "length", deal.Length)

	if derr := p.updateCheckpoint(pub, deal, dealcheckpoints.AddedPiece); derr != nil {
		return derr
	}

	return nil
}

func openReader(filePath string, pieceSize abi.UnpaddedPieceSize) (io.ReadCloser, error) {
	// Open a reader against the CAR file with the deal data
	v2r, err := carv2.OpenReader(filePath)
	if err != nil {
		return nil, fmt.Errorf("failed to open CAR reader over %s: %w", filePath, err)
	}

	var size uint64
	switch v2r.Version {
	case 1:
		st, err := os.Stat(filePath)
		if err != nil {
			return nil, fmt.Errorf("failed to stat %s: %w", filePath, err)
		}
		size = uint64(st.Size())
	case 2:
		size = v2r.Header.DataSize
	}

	// Inflate the deal size so that it exactly fills a piece
	r, err := v2r.DataReader()
	if err != nil {
		return nil, fmt.Errorf("failed to open CAR data reader over %s: %w", filePath, err)
	}

	reader, err := padreader.NewInflator(r, size, pieceSize)
	if err != nil {
		return nil, fmt.Errorf("failed to inflate data: %w", err)
	}

	return struct {
		io.Reader
		io.Closer
	}{
		Reader: reader,
		Closer: v2r,
	}, nil
}

func (p *Provider) indexAndAnnounce(ctx context.Context, pub event.Emitter, deal *types.ProviderDealState) *dealMakingError {
	// add deal to piece metadata store
	pc := deal.ClientDealProposal.Proposal.PieceCID
	p.dealLogger.Infow(deal.DealUuid, "about to add deal for piece in LID")
	if err := p.piecedirectory.AddDealForPiece(ctx, pc, model.DealInfo{
		DealUuid:     deal.DealUuid.String(),
		ChainDealID:  deal.ChainDealID,
		MinerAddr:    p.Address,
		SectorID:     deal.SectorID,
		PieceOffset:  deal.Offset,
		PieceLength:  deal.Length,
		CarLength:    uint64(deal.NBytesReceived),
		IsDirectDeal: false,
	}); err != nil {
		return &dealMakingError{
			retry: types.DealRetryAuto,
			error: fmt.Errorf("failed to add deal to piece metadata store: %w", err),
		}
	}
	p.dealLogger.Infow(deal.DealUuid, "deal successfully added to LID")

	// if the index provider is enabled
	if p.ip.Enabled() {
		if deal.AnnounceToIPNI {
			// announce to the network indexer but do not fail the deal if the announcement fails,
			// just retry the next time boost restarts
			annCid, err := p.ip.AnnounceBoostDeal(ctx, deal)
			if err != nil {
				return &dealMakingError{
					retry: types.DealRetryAuto,
					error: fmt.Errorf("failed to announce deal to network indexer: %w", err),
				}
			}
			p.dealLogger.Infow(deal.DealUuid, "announced deal to network indexer", "announcement-cid", annCid)
		} else {
			p.dealLogger.Infow(deal.DealUuid, "didn't announce deal as requested in the deal proposal")
		}
	} else {
		p.dealLogger.Infow(deal.DealUuid, "didn't announce deal because network indexer is disabled")
	}

	if derr := p.updateCheckpoint(pub, deal, dealcheckpoints.IndexedAndAnnounced); derr != nil {
		return derr
	}

	return nil
}

// fireSealingUpdateEvents periodically checks the sealing status of the deal
// and fires events for each change
func (p *Provider) fireSealingUpdateEvents(dh *dealHandler, dealUuid uuid.UUID, sectorNum abi.SectorNumber) *dealMakingError {
	var deal *types.ProviderDealState
	var lastSealingState lapi.SectorState
	checkStatus := func(force bool) lapi.SectorInfo {
		// To avoid overloading the sealing service, only get the sector status
		// if there's at least one subscriber to the event that will be published
		if !force && !dh.hasActiveSubscribers() {
			return lapi.SectorInfo{}
		}

		// Get the sector status
		si, err := p.sps.SectorsStatus(p.ctx, sectorNum, false)
		if err == nil && si.State != lastSealingState {
			lastSealingState = si.State

			// Sector status has changed, fire an update event
			deal, err = p.dealsDB.ByID(p.ctx, dealUuid)
			if err != nil {
				log.Errorf("getting deal %s with sealing update: %w", dealUuid, err)
				return si
			}

			p.dealLogger.Infow(dealUuid, "current sealing state", "state", si.State)
			p.fireEventDealUpdate(dh.Publisher, deal)
		}
		return si
	}

	retErr := &dealMakingError{
		retry: types.DealRetryFatal,
		error: ErrDealNotInSector,
	}

	// Check status immediately
	info := checkStatus(true)
	if IsFinalSealingState(info.State) {
		if HasDeal(info.Deals, deal.ChainDealID) {
			return nil
		}
		return retErr
	}

	// Check status every 10 second. There is no advantage of checking it every second
	ticker := time.NewTicker(10 * time.Second)
	defer ticker.Stop()
	count := 0
	forceCount := 12
	for {
		select {
		case <-p.ctx.Done():
			return nil
		case <-ticker.C:
			count++
			// Force a status check every (ticker * forceCount) seconds, even if there
			// are no subscribers (so that we can stop checking altogether
			// if the sector reaches a final sealing state)
			info = checkStatus(count >= forceCount)
			if count >= forceCount {
				count = 0
			}

			if IsFinalSealingState(info.State) {
				if HasDeal(info.Deals, deal.ChainDealID) {
					return nil
				}
				return retErr
			}
		}
	}
}

func IsFinalSealingState(state lapi.SectorState) bool {
	switch sealing.SectorState(state) {
	case
		sealing.Proving,
		sealing.Available,
		sealing.UpdateActivating,
		sealing.ReleaseSectorKey,
		sealing.Removed,
		sealing.Removing,
		sealing.Terminating,
		sealing.TerminateWait,
		sealing.TerminateFinality,
		sealing.TerminateFailed:
		return true
	}
	return false
}

func HasDeal(deals []abi.DealID, pdsDealId abi.DealID) bool {
	var ret bool
	for _, d := range deals {
		if d == pdsDealId {
			ret = true
			break
		}
	}
	return ret
}

func (p *Provider) failDeal(pub event.Emitter, deal *smtypes.ProviderDealState, err error, cancelled bool) {
	// Update state in DB with error
	deal.Checkpoint = dealcheckpoints.Complete
	deal.Retry = smtypes.DealRetryFatal
	if cancelled {
		deal.Err = DealCancelled
		p.dealLogger.Infow(deal.DealUuid, "deal cancelled by user")
	} else {
		deal.Err = err.Error()
		p.dealLogger.LogError(deal.DealUuid, "deal failed", err)
	}

	p.saveDealToDB(pub, deal)
	p.cleanupDeal(deal)
}

func (p *Provider) saveDealToDB(pub event.Emitter, deal *smtypes.ProviderDealState) {
	// In the case that the provider has been shutdown, the provider's context
	// will be cancelled, so use a background context when saving state to the
	// DB to avoid this edge case.
	ctx, cancel := context.WithTimeout(context.Background(), 5*time.Second)
	defer cancel()

	dberr := p.dealsDB.Update(ctx, deal)
	if dberr != nil {
		p.dealLogger.LogError(deal.DealUuid, "failed to update deal state in DB", dberr)
	}

	// Fire deal update event
	if pub != nil {
		p.fireEventDealUpdate(pub, deal)
	}
}

func (p *Provider) cleanupDeal(deal *types.ProviderDealState) {
	p.dealLogger.Infow(deal.DealUuid, "cleaning up deal")
	defer p.dealLogger.Infow(deal.DealUuid, "finished cleaning up deal")

	// remove the temp file created for inbound deal data if it is not an offline deal
	if !deal.IsOffline {
		_ = os.Remove(deal.InboundFilePath)
	}

	if deal.Checkpoint == dealcheckpoints.Complete {
		p.cleanupDealHandler(deal.DealUuid)
	}

	done := make(chan struct{}, 1)
	// submit req to event loop to untag tagged funds and storage space
	select {
	case p.finishedDealChan <- finishedDealReq{deal: deal, done: done}:
	case <-p.ctx.Done():
	}

	// wait for event loop to finish cleanup and return before we return from here
	// so caller is guaranteed that all resources associated with the deal have been cleanedup before
	// taking further action.
	select {
	case <-done:
	case <-p.ctx.Done():
	}
}

// cleanupDealHandler closes and cleans up the deal handler
func (p *Provider) cleanupDealHandler(dealUuid uuid.UUID) {
	dh := p.getDealHandler(dealUuid)
	if dh == nil {
		return
	}

	dh.setCancelTransferResponse(errors.New("deal cleaned up"))
	dh.close()
	p.delDealHandler(dealUuid)
}

func (p *Provider) fireEventDealNew(deal *types.ProviderDealState) {
	if err := p.newDealPS.NewDeals.Emit(*deal); err != nil {
		p.dealLogger.Warnw(deal.DealUuid, "publishing new deal event", "err", err.Error())
	}
}

func (p *Provider) fireEventDealUpdate(pub event.Emitter, deal *types.ProviderDealState) {
	if err := pub.Emit(*deal); err != nil {
		p.dealLogger.Warnw(deal.DealUuid, "publishing deal state update", "err", err.Error())
	}
}

func (p *Provider) updateCheckpoint(pub event.Emitter, deal *types.ProviderDealState, ckpt dealcheckpoints.Checkpoint) *dealMakingError {
	prev := deal.Checkpoint
	deal.Checkpoint = ckpt
	deal.CheckpointAt = time.Now()
	// we don't want a graceful shutdown to mess with db updates so pass a background context
	if err := p.dealsDB.Update(context.Background(), deal); err != nil {
		return &dealMakingError{
			retry: smtypes.DealRetryFatal,
			error: fmt.Errorf("failed to persist deal state: %w", err),
		}
	}
	p.dealLogger.Infow(deal.DealUuid, "updated deal checkpoint in DB", "old checkpoint", prev.String(), "new checkpoint", ckpt.String())
	p.fireEventDealUpdate(pub, deal)

	return nil
}

func (p *Provider) checkDealProposalStartEpoch(deal *smtypes.ProviderDealState) *dealMakingError {
	chainHead, err := p.fullnodeApi.ChainHead(p.ctx)
	if err != nil {
		log.Warnw("failed to check deal proposal start epoch", "err", err)
		return nil
	}

	// A storage deal must appear in a sealed (proven) sector no later than
	// StartEpoch, otherwise it is invalid
	height := chainHead.Height()
	if height > deal.ClientDealProposal.Proposal.StartEpoch {
		return &dealMakingError{
			retry: smtypes.DealRetryFatal,
			error: fmt.Errorf("deal proposal must be proven on chain by deal proposal "+
				"start epoch %d, but it has expired: current chain height: %d",
				deal.ClientDealProposal.Proposal.StartEpoch, height),
		}
	}

	return nil
}<|MERGE_RESOLUTION|>--- conflicted
+++ resolved
@@ -21,6 +21,7 @@
 	lapi "github.com/filecoin-project/lotus/api"
 	sealing "github.com/filecoin-project/lotus/storage/pipeline"
 	"github.com/google/uuid"
+	carv2 "github.com/ipld/go-car/v2"
 	"github.com/libp2p/go-libp2p/core/event"
 )
 
@@ -530,35 +531,8 @@
 
 	p.dealLogger.Infow(deal.DealUuid, "add piece called")
 
-<<<<<<< HEAD
-	st, err := os.Stat(deal.InboundFilePath)
-	if err != nil {
-		return &dealMakingError{
-			retry: types.DealRetryFatal,
-			error: fmt.Errorf("failed to stat CARv1 file: %w", err),
-		}
-	}
-
-	r, err := os.Open(deal.InboundFilePath)
-	if err != nil {
-		return &dealMakingError{
-			retry: types.DealRetryFatal,
-			error: fmt.Errorf("failed to open file: %w", err),
-		}
-	}
-	defer func() {
-		if err := r.Close(); err != nil {
-			p.dealLogger.Warnw(deal.DealUuid, "failed to close reader in addpiece", "err", err.Error())
-		}
-	}()
-
-	// Inflate the deal size so that it exactly fills a piece
-	proposal := deal.ClientDealProposal.Proposal
-	paddedReader, err := padreader.NewInflator(r, uint64(st.Size()), proposal.PieceSize.Unpadded())
-=======
 	proposal := deal.ClientDealProposal.Proposal
 	paddedReader, err := openReader(deal.InboundFilePath, proposal.PieceSize.Unpadded())
->>>>>>> 06d02cc6
 	if err != nil {
 		return &dealMakingError{
 			retry: types.DealRetryFatal,
@@ -594,28 +568,22 @@
 }
 
 func openReader(filePath string, pieceSize abi.UnpaddedPieceSize) (io.ReadCloser, error) {
+	st, err := os.Stat(filePath)
+	if err != nil {
+		return nil, fmt.Errorf("failed to stat %s: %w", filePath, err)
+	}
+	size := uint64(st.Size())
+
 	// Open a reader against the CAR file with the deal data
 	v2r, err := carv2.OpenReader(filePath)
 	if err != nil {
 		return nil, fmt.Errorf("failed to open CAR reader over %s: %w", filePath, err)
 	}
-
-	var size uint64
-	switch v2r.Version {
-	case 1:
-		st, err := os.Stat(filePath)
-		if err != nil {
-			return nil, fmt.Errorf("failed to stat %s: %w", filePath, err)
-		}
-		size = uint64(st.Size())
-	case 2:
-		size = v2r.Header.DataSize
-	}
-
-	// Inflate the deal size so that it exactly fills a piece
-	r, err := v2r.DataReader()
+	v2r.Close()
+
+	r, err := os.Open(filePath)
 	if err != nil {
-		return nil, fmt.Errorf("failed to open CAR data reader over %s: %w", filePath, err)
+		return nil, fmt.Errorf("failed to open %s: %w", filePath, err)
 	}
 
 	reader, err := padreader.NewInflator(r, size, pieceSize)
@@ -628,7 +596,7 @@
 		io.Closer
 	}{
 		Reader: reader,
-		Closer: v2r,
+		Closer: r,
 	}, nil
 }
 
