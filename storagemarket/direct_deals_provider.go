package storagemarket

import (
	"context"
	"errors"
	"fmt"
	"os"
	"runtime/debug"
	"sync"
	"time"

	"github.com/davecgh/go-spew/spew"
	"github.com/filecoin-project/boost/api"
	"github.com/filecoin-project/boost/db"
	"github.com/filecoin-project/boost/storagemarket/logs"
	"github.com/filecoin-project/boost/storagemarket/sealingpipeline"
	"github.com/filecoin-project/boost/storagemarket/types"
	smtypes "github.com/filecoin-project/boost/storagemarket/types"
	"github.com/filecoin-project/boost/storagemarket/types/dealcheckpoints"
	"github.com/filecoin-project/go-address"
	"github.com/filecoin-project/go-state-types/abi"
	"github.com/filecoin-project/go-state-types/builtin/v12/miner"
	"github.com/filecoin-project/go-state-types/builtin/v12/verifreg"
	lapi "github.com/filecoin-project/lotus/api"
	"github.com/filecoin-project/lotus/api/v1api"
	ltypes "github.com/filecoin-project/lotus/chain/types"
	"github.com/google/uuid"
)

//var log = logging.Logger("direct-deals-providers")

type DDPConfig struct {
	// Whether to do commp on the Boost node (local) or the sealing node (remote)
	RemoteCommp bool
	// Minimum start epoch buffer to give time for sealing of sector with deal
	StartEpochSealingBuffer abi.ChainEpoch
}

type DirectDealsProvider struct {
	config DDPConfig
	ctx    context.Context // context to be stopped when stopping boostd

<<<<<<< HEAD
	fullnodeApi   v1api.FullNode
	pieceAdder    types.PieceAdder
	commpCalc     smtypes.CommpCalculator
	commpThrottle CommpThrottle
	sps           sealingpipeline.API
=======
	fullnodeApi v1api.FullNode
	pieceAdder  types.PieceAdder
	commpCalc   smtypes.CommpCalculator
	sps         sealingpipeline.API
>>>>>>> b4abb591

	//db            *sql.DB
	directDealsDB *db.DirectDataDB
	//logsSqlDB     *sql.DB
	//logsDB        *db.LogsDB

	dealLogger *logs.DealLogger

	runningLk sync.RWMutex
	running   map[uuid.UUID]struct{}
}

<<<<<<< HEAD
func NewDirectDealsProvider(cfg DDPConfig, fullnodeApi v1api.FullNode, pieceAdder smtypes.PieceAdder, commpCalc smtypes.CommpCalculator, commpt CommpThrottle, sps sealingpipeline.API, directDealsDB *db.DirectDataDB, dealLogger *logs.DealLogger) *DirectDealsProvider {
	return &DirectDealsProvider{
		config:        cfg,
		fullnodeApi:   fullnodeApi,
		pieceAdder:    pieceAdder,
		commpCalc:     commpCalc,
		commpThrottle: commpt,
		sps:           sps,
=======
func NewDirectDealsProvider(cfg DDPConfig, fullnodeApi v1api.FullNode, pieceAdder types.PieceAdder, commpCalc smtypes.CommpCalculator, sps sealingpipeline.API, directDealsDB *db.DirectDataDB, dealLogger *logs.DealLogger) *DirectDealsProvider {
	return &DirectDealsProvider{
		config:      cfg,
		fullnodeApi: fullnodeApi,
		pieceAdder:  pieceAdder,
		commpCalc:   commpCalc,
		sps:         sps,
>>>>>>> b4abb591

		//db: db,
		directDealsDB: directDealsDB,
		//logsSqlDB: logsSqlDB,
		//logsDB: logsDB,

		dealLogger: dealLogger,
		running:    make(map[uuid.UUID]struct{}),
	}
}

func (ddp *DirectDealsProvider) Start(ctx context.Context) error {
	ddp.ctx = ctx

	deals, err := ddp.directDealsDB.ListActive(ctx)
	if err != nil {
		return fmt.Errorf("failed to list active direct deals: %w", err)
	}

	// For each deal
	for _, entry := range deals {
		log.Infow("direct deal entry", "uuid", entry.ID, "checkpoint", entry.Checkpoint)

		// Start executing the deal in a go routine
		ddp.startDealThread(entry.ID)
	}

	return nil
}

func (ddp *DirectDealsProvider) Accept(ctx context.Context, entry *types.DirectDeal) (*api.ProviderDealRejectionInfo, error) {
	chainHead, err := ddp.fullnodeApi.ChainHead(ctx)
	if err != nil {
		log.Warnw("failed to get chain head", "err", err)
		return nil, err
	}

	log.Infow("chain head", "epoch", chainHead)

	if chainHead.Height()+ddp.config.StartEpochSealingBuffer > entry.StartEpoch {
		return &api.ProviderDealRejectionInfo{
			Accepted: false,
			Reason: fmt.Sprintf(
				"cannot propose direct deal with piece CID %s: current epoch %d has passed direct deal proposal start epoch %d",
				entry.PieceCID, chainHead.Height(), entry.StartEpoch),
		}, nil
	}

	allocation, err := ddp.fullnodeApi.StateGetAllocation(ctx, entry.Client, entry.AllocationID, ltypes.EmptyTSK)
	if err != nil {
		return nil, fmt.Errorf("failed to get allocations: %w", err)
	}

	if allocation == nil {
		return &api.ProviderDealRejectionInfo{
			Accepted: false,
			Reason:   fmt.Sprintf("allocation %d not found for client %s", entry.AllocationID, entry.Client),
		}, nil
	}

	log.Infow("found allocation for client", "allocation", spew.Sdump(allocation))

	// TODO: validate the deal proposal and check for deal acceptance (allocation id, term, start epoch, end epoch, etc.)
	// TermMin ; TermMax

	return &api.ProviderDealRejectionInfo{
		Accepted: true,
		Reason:   "",
	}, nil
}

func (ddp *DirectDealsProvider) Import(ctx context.Context, params smtypes.DirectDealParams) (*api.ProviderDealRejectionInfo, error) {
	piececid := params.PieceCid.String()
	clientAddr := params.ClientAddr.String()
	log.Infow("received direct data import", "piececid", piececid, "filepath", params.FilePath, "clientAddr", clientAddr, "allocationId", params.AllocationID)

	entry := &types.DirectDeal{
		ID:        params.DealUUID,
		CreatedAt: time.Now(),
		//CreatedAt time.Time
		PieceCID: params.PieceCid,
		//PieceSize abi.PaddedPieceSize
		Client: params.ClientAddr,
		//Provider  address.Address

		StartEpoch: params.StartEpoch,
		EndEpoch:   params.EndEpoch,

		CleanupData:      params.DeleteAfterImport,
		InboundFilePath:  params.FilePath,
		AllocationID:     params.AllocationID,
		KeepUnsealedCopy: !params.RemoveUnsealedCopy,
		AnnounceToIPNI:   !params.SkipIPNIAnnounce,
		//SectorID abi.SectorNumber
		//Offset   abi.PaddedPieceSize
		//Length   abi.PaddedPieceSize
		//Checkpoint dealcheckpoints.Checkpoint
		//CheckpointAt time.Time
		//Err string
		//Retry DealRetryType
	}

	ddp.dealLogger.Infow(entry.ID, "executing direct deal import", "client", clientAddr, "piececid", piececid)

	log.Infow("check for deal acceptance", "uuid", entry.ID.String(), "piececid", piececid, "filepath", params.FilePath)

	res, err := ddp.Accept(ctx, entry)
	if err != nil {
		return nil, err
	}

	if res.Accepted {
		log.Infow("deal accepted. insert direct deal entry to local db", "uuid", entry.ID, "piececid", piececid, "filepath", params.FilePath)

		err := ddp.directDealsDB.Insert(ctx, entry)
		if err != nil {
			return nil, fmt.Errorf("failed to insert direct deal entry to local db: %w", err)
		}

		// Start executing the deal in a go routine
		ddp.startDealThread(entry.ID)
	}

	return res, nil
}

func (ddp *DirectDealsProvider) startDealThread(id uuid.UUID) bool {
	ddp.runningLk.Lock()
	defer ddp.runningLk.Unlock()

	_, isRunning := ddp.running[id]
	if !isRunning {
		ddp.running[id] = struct{}{}
		go func() {
			ddp.process(ddp.ctx, id)

			ddp.runningLk.Lock()
			defer ddp.runningLk.Unlock()
			delete(ddp.running, id)
		}()
	}

	startedNewThread := !isRunning
	return startedNewThread
}

func (ddp *DirectDealsProvider) process(ctx context.Context, dealUuid uuid.UUID) {
	deal, dberr := ddp.directDealsDB.ByID(ctx, dealUuid)
	if dberr != nil {
		log.Errorw("error fetching direct deal", "uuid", dealUuid, "err", dberr)
		return
	}

	ddp.dealLogger.Infow(dealUuid, "deal execution initiated", "deal state", deal)

	// Clear any error from a previous run
	if deal.Err != "" || deal.Retry == smtypes.DealRetryAuto {
		deal.Err = ""
		deal.Retry = smtypes.DealRetryAuto
		ddp.saveDealToDB(deal)
	}

	// Execute the deal
	err := ddp.execDeal(ctx, deal)
	if err == nil {
		// Deal completed successfully
		return
	}

	// If the error is fatal, fail the deal
	if err.retry == types.DealRetryFatal {
		ddp.failDeal(deal, err)
		return
	}

	// The error is recoverable, so just add a line to the deal log and
	// wait for the deal to be executed again (either manually by the user
	// or automatically when boost restarts)
	if errors.Is(err.error, context.Canceled) {
		ddp.dealLogger.Infow(dealUuid, "deal paused because boost was shut down",
			"checkpoint", deal.Checkpoint.String())
	} else {
		ddp.dealLogger.Infow(dealUuid, "deal paused because of recoverable error", "err", err.error.Error(),
			"checkpoint", deal.Checkpoint.String(), "retry", err.retry)
	}

	deal.Retry = err.retry
	deal.Err = err.Error()
	ddp.saveDealToDB(deal)
}

func (ddp *DirectDealsProvider) execDeal(ctx context.Context, entry *smtypes.DirectDeal) (dmerr *dealMakingError) {
	// Capture any panic as a manually retryable error
	dealUuid := entry.ID
	defer func() {
		if err := recover(); err != nil {
			log.Errorw("caught panic executing deal", "id", dealUuid, "err", err)
			fmt.Fprint(os.Stderr, string(debug.Stack()))
			dmerr = &dealMakingError{
				error: fmt.Errorf("Caught panic in deal execution: %s\n%s", err, debug.Stack()),
				retry: smtypes.DealRetryManual,
			}
		}
	}()

	log.Infow("processing direct deal", "uuid", dealUuid, "checkpoint", entry.Checkpoint, "piececid", entry.PieceCID, "filepath", entry.InboundFilePath, "clientAddr", entry.Client, "allocationId", entry.AllocationID)
	ddp.dealLogger.Infow(dealUuid, "deal execution initiated", "deal state", entry)

	if entry.Checkpoint <= dealcheckpoints.Accepted { // before commp

		// os stat
		fstat, err := os.Stat(entry.InboundFilePath)
		if err != nil {
			return &dealMakingError{
				error: fmt.Errorf("failed to open file '%s': %w", entry.InboundFilePath, err),
				retry: smtypes.DealRetryFatal,
			}
		}

		ddp.dealLogger.Infow(dealUuid, "size of deal", "filepath", entry.InboundFilePath, "size", fstat.Size())
		ddp.dealLogger.Infow(dealUuid, "generating commp")

		// TODO: should we be passing pieceSize here ??!?
		pieceSize := abi.UnpaddedPieceSize(fstat.Size())

		generatedPieceInfo, dmErr := generatePieceCommitment(ctx, ddp.commpCalc, ddp.commpThrottle, entry.InboundFilePath, pieceSize.Padded(), ddp.config.RemoteCommp)
		if dmErr != nil {
			return &dealMakingError{
				retry: types.DealRetryManual,
				error: fmt.Errorf("failed to generate commp: %w", dmErr),
			}
		}

		log.Infow("direct deal details", "filepath", entry.InboundFilePath, "supplied-piececid", entry.PieceCID, "calculated-piececid", generatedPieceInfo.PieceCID, "calculated-piecesize", generatedPieceInfo.Size, "os stat size", fstat.Size())

		if !entry.PieceCID.Equals(generatedPieceInfo.PieceCID) {
			return &dealMakingError{
				retry: types.DealRetryManual,
				error: fmt.Errorf("commP expected=%s, actual=%s: %w", entry.PieceCID, generatedPieceInfo.PieceCID, ErrCommpMismatch),
			}
		}
		ddp.dealLogger.Infow(dealUuid, "completed generating commp")

		entry.PieceSize = generatedPieceInfo.Size

		if err := ddp.updateCheckpoint(ctx, entry, dealcheckpoints.Transferred); err != nil {
			return err
		}
	}

	// In this context Transferred === supplied and generated commp match for data
	if entry.Checkpoint <= dealcheckpoints.Transferred {
		ddp.dealLogger.Infow(dealUuid, "looking up client on chain", "client", entry.Client)
		stateAddr, err := ddp.fullnodeApi.StateLookupID(ctx, entry.Client, ltypes.EmptyTSK)
		if err != nil {
			return &dealMakingError{
				retry: types.DealRetryAuto,
				error: fmt.Errorf("failed to look up client %s on chain: %w", entry.Client, err),
			}
		}

		clientId, err := address.IDFromAddress(stateAddr)
		if err != nil {
			return &dealMakingError{
				retry: types.DealRetryFatal,
				error: fmt.Errorf("failed to convert %s to id address: %w", stateAddr, err),
			}
		}

		// Add the piece to a sector
		sdInfo := lapi.PieceDealInfo{
			// "Old" builtin-market deal info
			//PublishCid   *cid.Cid
			//DealID       abi.DealID
			//DealProposal *market.DealProposal

			// Common deal info, required for all pieces
			DealSchedule: lapi.DealSchedule{
				StartEpoch: entry.StartEpoch,
				EndEpoch:   entry.EndEpoch,
			},

			// Direct Data Onboarding
			// When PieceActivationManifest is set, builtin-market deal info must not be set
			PieceActivationManifest: &miner.PieceActivationManifest{
				CID:  entry.PieceCID,
				Size: entry.PieceSize,
				VerifiedAllocationKey: &miner.VerifiedAllocationKey{
					Client: abi.ActorID(clientId),
					ID:     verifreg.AllocationId(uint64(entry.AllocationID)), // TODO: fix verifreg v9 or v12
				},
				//Notify                []DataActivationNotification
				Notify: nil,
			},

			// Best-effort deal asks
			KeepUnsealed: entry.KeepUnsealedCopy,
		}

		// Open a reader over the piece data
		ddp.dealLogger.Infow(dealUuid, "opening reader over piece data", "filepath", entry.InboundFilePath)
		paddedReader, err := openReader(entry.InboundFilePath, entry.PieceSize.Unpadded())
		if err != nil {
			return &dealMakingError{
				retry: types.DealRetryFatal,
				error: fmt.Errorf("failed to read piece data: %w", err),
			}
		}

		// Attempt to add the piece to a sector (repeatedly if necessary)
		ddp.dealLogger.Infow(dealUuid, "adding piece to sector", "filepath", entry.InboundFilePath)
		sectorNum, offset, err := addPieceWithRetry(ctx, ddp.pieceAdder, entry.PieceSize.Unpadded(), paddedReader, sdInfo)
		_ = paddedReader.Close()
		if err != nil {
			return &dealMakingError{
				retry: types.DealRetryAuto,
				error: fmt.Errorf("add piece %s: %w", entry.PieceCID, err),
			}
		}

		ddp.dealLogger.Infow(entry.ID, "direct deal successfully handed to the sealing subsystem", "sectorNum", sectorNum.String(), "offset", offset)

		entry.SectorID = sectorNum
		entry.Offset = offset
		entry.Length = entry.PieceSize

		if err := ddp.updateCheckpoint(ctx, entry, dealcheckpoints.AddedPiece); err != nil {
			return err
		}

		// The deal has been handed off to the sealer, so we can remove the inbound file
		if entry.CleanupData {
			_ = os.Remove(entry.InboundFilePath)
			ddp.dealLogger.Infow(dealUuid, "removed piece data from disk as deal has been added to a sector", "path", entry.InboundFilePath)
		}
	}

	if entry.Checkpoint <= dealcheckpoints.AddedPiece {
		// add index and announce
		ddp.dealLogger.Infow(dealUuid, "index and announce")
	}

	if entry.Checkpoint < dealcheckpoints.Complete {
		// The deal has been added to a piece, so just watch the deal sealing state
		if derr := ddp.watchSealingUpdates(dealUuid, entry.SectorID); derr != nil {
			return derr
		}
		if err := ddp.updateCheckpoint(ctx, entry, dealcheckpoints.Complete); err != nil {
			return err
		}
	}

	return nil
}

// watchSealingUpdates periodically checks the sealing status of the deal,
// and returns once the deal is active (or boost is shutdown)
func (ddp *DirectDealsProvider) watchSealingUpdates(dealUuid uuid.UUID, sectorNum abi.SectorNumber) *dealMakingError {
	var lastSealingState lapi.SectorState
	checkSealingFinalized := func() bool {
		// Get the sector status
		si, err := ddp.sps.SectorsStatus(ddp.ctx, sectorNum, false)
		if err != nil {
			log.Warnw("getting sector sealing state", "sector", sectorNum, "err", err.Error())
			return false
		}

		if si.State != lastSealingState {
			// Sector status has changed
			lastSealingState = si.State
			ddp.dealLogger.Infow(dealUuid, "current sealing state", "state", si.State)
		}

		return IsFinalSealingState(si.State)
	}

	// Check immediately if the sector has reached a final sealing state
	if complete := checkSealingFinalized(); complete {
		return nil
	}

	// Check status every couple of minutes
	ddp.dealLogger.Infow(dealUuid, "watching deal sealing state changes")
	ticker := time.NewTicker(2 * time.Minute)
	defer ticker.Stop()
	for {
		select {
		case <-ddp.ctx.Done():
			return &dealMakingError{
				retry: types.DealRetryAuto,
				error: ddp.ctx.Err(),
			}
		case <-ticker.C:
			if complete := checkSealingFinalized(); complete {
				ddp.dealLogger.Infow(dealUuid, "deal sealing reached termination state")
				return nil
			}
		}
	}
}

func (ddp *DirectDealsProvider) updateCheckpoint(ctx context.Context, entry *smtypes.DirectDeal, ckpt dealcheckpoints.Checkpoint) *dealMakingError {
	prev := entry.Checkpoint
	entry.Checkpoint = ckpt
	err := ddp.directDealsDB.Update(ctx, entry)
	if err != nil {
		return &dealMakingError{
			retry: smtypes.DealRetryFatal,
			error: fmt.Errorf("failed to persist deal state: %w", err),
		}
	}

	ddp.dealLogger.Infow(entry.ID, "updated deal checkpoint in DB",
		"old checkpoint", prev.String(), "new checkpoint", ckpt.String())

	return nil
}

func (ddp *DirectDealsProvider) saveDealToDB(deal *smtypes.DirectDeal) {
	// In the case that the provider has been shutdown, the provider's context
	// will be cancelled, so use a background context when saving state to the
	// DB to avoid this edge case.
	ctx, cancel := context.WithTimeout(context.Background(), 5*time.Second)
	defer cancel()

	dberr := ddp.directDealsDB.Update(ctx, deal)
	if dberr != nil {
		ddp.dealLogger.LogError(deal.ID, "failed to update deal state in DB", dberr)
	}
}

func (ddp *DirectDealsProvider) failDeal(deal *smtypes.DirectDeal, err error) {
	// Update state in DB with error
	deal.Checkpoint = dealcheckpoints.Complete
	deal.Retry = smtypes.DealRetryFatal
	deal.Err = err.Error()
	ddp.dealLogger.LogError(deal.ID, "deal failed", err)
	ddp.saveDealToDB(deal)
}

func (ddp *DirectDealsProvider) RetryPausedDeal(ctx context.Context, id uuid.UUID) error {
	deal, err := ddp.directDealsDB.ByID(ctx, id)
	if err != nil {
		return err
	}

	if deal.Checkpoint == dealcheckpoints.Complete {
		return fmt.Errorf("deal %s is already complete", id)
	}

	// Start executing the deal in a go routine
	started := ddp.startDealThread(id)
	if started {
		// If the deal wasn't already running, log a message saying
		// that it was restarted
		ddp.dealLogger.Infow(id, "user initiated deal retry", "checkpoint", deal.Checkpoint.String())
	} else {
		// the deal was already running - log a message saying so
		ddp.dealLogger.Infow(id, "user initiated deal retry but deal is already running", "checkpoint", deal.Checkpoint.String())
	}

	return nil
}

func (ddp *DirectDealsProvider) FailPausedDeal(ctx context.Context, id uuid.UUID) error {
	deal, err := ddp.directDealsDB.ByID(ctx, id)
	if err != nil {
		return err
	}

	if deal.Checkpoint == dealcheckpoints.Complete {
		return fmt.Errorf("deal %s is already complete", id)
	}

	ddp.runningLk.RLock()
	_, isRunning := ddp.running[id]
	ddp.runningLk.RUnlock()

	// Check if the deal is running
	if isRunning {
		return fmt.Errorf("the deal %s is running; cannot fail running deal", id)
	}

	// Update state in DB with error
	deal.Checkpoint = dealcheckpoints.Complete
	deal.Retry = smtypes.DealRetryFatal
	if deal.Err == "" {
		err = errors.New("user manually terminated the deal")
	} else {
		err = errors.New(deal.Err)
	}
	deal.Err = "user manually terminated the deal"
	ddp.dealLogger.LogError(id, deal.Err, err)
	ddp.saveDealToDB(deal)

	if deal.CleanupData {
		_ = os.Remove(deal.InboundFilePath)
	}

	return nil
}<|MERGE_RESOLUTION|>--- conflicted
+++ resolved
@@ -40,18 +40,11 @@
 	config DDPConfig
 	ctx    context.Context // context to be stopped when stopping boostd
 
-<<<<<<< HEAD
 	fullnodeApi   v1api.FullNode
 	pieceAdder    types.PieceAdder
 	commpCalc     smtypes.CommpCalculator
 	commpThrottle CommpThrottle
 	sps           sealingpipeline.API
-=======
-	fullnodeApi v1api.FullNode
-	pieceAdder  types.PieceAdder
-	commpCalc   smtypes.CommpCalculator
-	sps         sealingpipeline.API
->>>>>>> b4abb591
 
 	//db            *sql.DB
 	directDealsDB *db.DirectDataDB
@@ -64,8 +57,7 @@
 	running   map[uuid.UUID]struct{}
 }
 
-<<<<<<< HEAD
-func NewDirectDealsProvider(cfg DDPConfig, fullnodeApi v1api.FullNode, pieceAdder smtypes.PieceAdder, commpCalc smtypes.CommpCalculator, commpt CommpThrottle, sps sealingpipeline.API, directDealsDB *db.DirectDataDB, dealLogger *logs.DealLogger) *DirectDealsProvider {
+func NewDirectDealsProvider(cfg DDPConfig, fullnodeApi v1api.FullNode, pieceAdder types.PieceAdder, commpCalc smtypes.CommpCalculator, commpt CommpThrottle, sps sealingpipeline.API, directDealsDB *db.DirectDataDB, dealLogger *logs.DealLogger) *DirectDealsProvider {
 	return &DirectDealsProvider{
 		config:        cfg,
 		fullnodeApi:   fullnodeApi,
@@ -73,15 +65,6 @@
 		commpCalc:     commpCalc,
 		commpThrottle: commpt,
 		sps:           sps,
-=======
-func NewDirectDealsProvider(cfg DDPConfig, fullnodeApi v1api.FullNode, pieceAdder types.PieceAdder, commpCalc smtypes.CommpCalculator, sps sealingpipeline.API, directDealsDB *db.DirectDataDB, dealLogger *logs.DealLogger) *DirectDealsProvider {
-	return &DirectDealsProvider{
-		config:      cfg,
-		fullnodeApi: fullnodeApi,
-		pieceAdder:  pieceAdder,
-		commpCalc:   commpCalc,
-		sps:         sps,
->>>>>>> b4abb591
 
 		//db: db,
 		directDealsDB: directDealsDB,
