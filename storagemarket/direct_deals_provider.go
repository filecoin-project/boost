package storagemarket

import (
	"context"
	"errors"
	"fmt"
	"os"
	"runtime/debug"
	"sync"
	"time"

	"github.com/davecgh/go-spew/spew"
	"github.com/filecoin-project/boost/api"
	"github.com/filecoin-project/boost/db"
	"github.com/filecoin-project/boost/indexprovider"
	"github.com/filecoin-project/boost/piecedirectory"
	"github.com/filecoin-project/boost/storagemarket/logs"
	"github.com/filecoin-project/boost/storagemarket/sealingpipeline"
	"github.com/filecoin-project/boost/storagemarket/types"
	smtypes "github.com/filecoin-project/boost/storagemarket/types"
	"github.com/filecoin-project/boost/storagemarket/types/dealcheckpoints"
	"github.com/filecoin-project/boostd-data/model"
	"github.com/filecoin-project/go-address"
	"github.com/filecoin-project/go-state-types/abi"
	"github.com/filecoin-project/go-state-types/builtin/v12/miner"
	"github.com/filecoin-project/go-state-types/builtin/v12/verifreg"
	lapi "github.com/filecoin-project/lotus/api"
	"github.com/filecoin-project/lotus/api/v1api"
	ltypes "github.com/filecoin-project/lotus/chain/types"
	"github.com/google/uuid"
)

//var log = logging.Logger("direct-deals-providers")

type DDPConfig struct {
	// Whether to do commp on the Boost node (local) or the sealing node (remote)
	RemoteCommp bool
	// Minimum start epoch buffer to give time for sealing of sector with deal
	StartEpochSealingBuffer abi.ChainEpoch
}

type DirectDealsProvider struct {
	config DDPConfig
	ctx    context.Context // context to be stopped when stopping boostd

	fullnodeApi   v1api.FullNode
	pieceAdder    types.PieceAdder
	commpCalc     smtypes.CommpCalculator
	commpThrottle CommpThrottle
	sps           sealingpipeline.API
	directDealsDB *db.DirectDealsDB
	dealLogger    *logs.DealLogger

	runningLk sync.RWMutex
	running   map[uuid.UUID]struct{}

	pd *piecedirectory.PieceDirectory
	ip *indexprovider.Wrapper
}

<<<<<<< HEAD
func NewDirectDealsProvider(cfg DDPConfig, fullnodeApi v1api.FullNode, pieceAdder types.PieceAdder, commpCalc smtypes.CommpCalculator, commpt CommpThrottle, sps sealingpipeline.API, directDealsDB *db.DirectDataDB, dealLogger *logs.DealLogger, piecedirectory *piecedirectory.PieceDirectory, ip *indexprovider.Wrapper) *DirectDealsProvider {
=======
func NewDirectDealsProvider(cfg DDPConfig, fullnodeApi v1api.FullNode, pieceAdder types.PieceAdder, commpCalc smtypes.CommpCalculator, commpt CommpThrottle, sps sealingpipeline.API, directDealsDB *db.DirectDealsDB, dealLogger *logs.DealLogger) *DirectDealsProvider {
>>>>>>> d580b2b7
	return &DirectDealsProvider{
		config:        cfg,
		fullnodeApi:   fullnodeApi,
		pieceAdder:    pieceAdder,
		commpCalc:     commpCalc,
		commpThrottle: commpt,
		sps:           sps,
		directDealsDB: directDealsDB,
<<<<<<< HEAD
		//logsSqlDB: logsSqlDB,
		//logsDB: logsDB,

		dealLogger: dealLogger,
		running:    make(map[uuid.UUID]struct{}),
		pd:         piecedirectory,
		ip:         ip,
=======
		dealLogger:    dealLogger,
		running:       make(map[uuid.UUID]struct{}),
>>>>>>> d580b2b7
	}
}

func (ddp *DirectDealsProvider) Start(ctx context.Context) error {
	ddp.ctx = ctx

	deals, err := ddp.directDealsDB.ListActive(ctx)
	if err != nil {
		return fmt.Errorf("failed to list active direct deals: %w", err)
	}

	// For each deal
	for _, entry := range deals {
		log.Infow("direct deal entry", "uuid", entry.ID, "checkpoint", entry.Checkpoint)

		// Start executing the deal in a go routine
		ddp.startDealThread(entry.ID)
	}

	return nil
}

func (ddp *DirectDealsProvider) Accept(ctx context.Context, entry *types.DirectDeal) (*api.ProviderDealRejectionInfo, error) {
	chainHead, err := ddp.fullnodeApi.ChainHead(ctx)
	if err != nil {
		log.Warnw("failed to get chain head", "err", err)
		return nil, err
	}

	log.Infow("chain head", "epoch", chainHead)

	if chainHead.Height()+ddp.config.StartEpochSealingBuffer > entry.StartEpoch {
		return &api.ProviderDealRejectionInfo{
			Accepted: false,
			Reason: fmt.Sprintf(
				"cannot propose direct deal with piece CID %s: current epoch %d has passed direct deal proposal start epoch %d",
				entry.PieceCID, chainHead.Height(), entry.StartEpoch),
		}, nil
	}

	allocation, err := ddp.fullnodeApi.StateGetAllocation(ctx, entry.Client, entry.AllocationID, ltypes.EmptyTSK)
	if err != nil {
		return nil, fmt.Errorf("failed to get allocations: %w", err)
	}

	if allocation == nil {
		return &api.ProviderDealRejectionInfo{
			Accepted: false,
			Reason:   fmt.Sprintf("allocation %d not found for client %s", entry.AllocationID, entry.Client),
		}, nil
	}

	log.Infow("found allocation for client", "allocation", spew.Sdump(allocation))

	// TODO: validate the deal proposal and check for deal acceptance (allocation id, term, start epoch, end epoch, etc.)
	// TermMin ; TermMax

	return &api.ProviderDealRejectionInfo{
		Accepted: true,
		Reason:   "",
	}, nil
}

func (ddp *DirectDealsProvider) Import(ctx context.Context, params smtypes.DirectDealParams) (*api.ProviderDealRejectionInfo, error) {
	piececid := params.PieceCid.String()
	clientAddr := params.ClientAddr.String()
	log.Infow("received direct data import", "piececid", piececid, "filepath", params.FilePath, "clientAddr", clientAddr, "allocationId", params.AllocationID)

	entry := &types.DirectDeal{
		ID:        params.DealUUID,
		CreatedAt: time.Now(),
		PieceCID:  params.PieceCid,
		//PieceSize abi.PaddedPieceSize
		Client: params.ClientAddr,
		//Provider  address.Address

		StartEpoch: params.StartEpoch,
		EndEpoch:   params.EndEpoch,

		CleanupData:      params.DeleteAfterImport,
		InboundFilePath:  params.FilePath,
		AllocationID:     params.AllocationID,
		KeepUnsealedCopy: !params.RemoveUnsealedCopy,
		AnnounceToIPNI:   !params.SkipIPNIAnnounce,
		Retry:            smtypes.DealRetryAuto,
	}

	ddp.dealLogger.Infow(entry.ID, "executing direct deal import", "client", clientAddr, "piececid", piececid)

	log.Infow("check for deal acceptance", "uuid", entry.ID.String(), "piececid", piececid, "filepath", params.FilePath)

	res, err := ddp.Accept(ctx, entry)
	if err != nil {
		return nil, err
	}

	if res.Accepted {
		log.Infow("deal accepted. insert direct deal entry to local db", "uuid", entry.ID, "piececid", piececid, "filepath", params.FilePath)

		err := ddp.directDealsDB.Insert(ctx, entry)
		if err != nil {
			return nil, fmt.Errorf("failed to insert direct deal entry to local db: %w", err)
		}

		// Start executing the deal in a go routine
		ddp.startDealThread(entry.ID)
	}

	return res, nil
}

func (ddp *DirectDealsProvider) startDealThread(id uuid.UUID) bool {
	ddp.runningLk.Lock()
	defer ddp.runningLk.Unlock()

	_, isRunning := ddp.running[id]
	if !isRunning {
		ddp.running[id] = struct{}{}
		go func() {
			ddp.process(ddp.ctx, id)

			ddp.runningLk.Lock()
			defer ddp.runningLk.Unlock()
			delete(ddp.running, id)
		}()
	}

	startedNewThread := !isRunning
	return startedNewThread
}

func (ddp *DirectDealsProvider) process(ctx context.Context, dealUuid uuid.UUID) {
	deal, dberr := ddp.directDealsDB.ByID(ctx, dealUuid)
	if dberr != nil {
		log.Errorw("error fetching direct deal", "uuid", dealUuid, "err", dberr)
		return
	}

	ddp.dealLogger.Infow(dealUuid, "deal execution initiated", "deal state", deal)

	// Clear any error from a previous run
	if deal.Err != "" || deal.Retry == smtypes.DealRetryAuto {
		deal.Err = ""
		deal.Retry = smtypes.DealRetryAuto
		ddp.saveDealToDB(deal)
	}

	// Execute the deal
	err := ddp.execDeal(ctx, deal)
	if err == nil {
		// Deal completed successfully
		return
	}

	// If the error is fatal, fail the deal
	if err.retry == types.DealRetryFatal {
		ddp.failDeal(deal, err)
		return
	}

	// The error is recoverable, so just add a line to the deal log and
	// wait for the deal to be executed again (either manually by the user
	// or automatically when boost restarts)
	if errors.Is(err.error, context.Canceled) {
		ddp.dealLogger.Infow(dealUuid, "deal paused because boost was shut down",
			"checkpoint", deal.Checkpoint.String())
	} else {
		ddp.dealLogger.Infow(dealUuid, "deal paused because of recoverable error", "err", err.error.Error(),
			"checkpoint", deal.Checkpoint.String(), "retry", err.retry)
	}

	deal.Retry = err.retry
	deal.Err = err.Error()
	ddp.saveDealToDB(deal)
}

func (ddp *DirectDealsProvider) execDeal(ctx context.Context, entry *smtypes.DirectDeal) (dmerr *dealMakingError) {
	// Capture any panic as a manually retryable error
	dealUuid := entry.ID
	defer func() {
		if err := recover(); err != nil {
			log.Errorw("caught panic executing deal", "id", dealUuid, "err", err)
			fmt.Fprint(os.Stderr, string(debug.Stack()))
			dmerr = &dealMakingError{
				error: fmt.Errorf("Caught panic in deal execution: %s\n%s", err, debug.Stack()),
				retry: smtypes.DealRetryManual,
			}
		}
	}()

	log.Infow("processing direct deal", "uuid", dealUuid, "checkpoint", entry.Checkpoint, "piececid", entry.PieceCID, "filepath", entry.InboundFilePath, "clientAddr", entry.Client, "allocationId", entry.AllocationID)
	ddp.dealLogger.Infow(dealUuid, "deal execution initiated", "deal state", entry)

	if entry.Checkpoint <= dealcheckpoints.Accepted { // before commp

		// os stat
		fstat, err := os.Stat(entry.InboundFilePath)
		if err != nil {
			return &dealMakingError{
				error: fmt.Errorf("failed to open file '%s': %w", entry.InboundFilePath, err),
				retry: smtypes.DealRetryFatal,
			}
		}

		ddp.dealLogger.Infow(dealUuid, "size of deal", "filepath", entry.InboundFilePath, "size", fstat.Size())
		ddp.dealLogger.Infow(dealUuid, "generating commp")

		// TODO: should we be passing pieceSize here ??!?
		pieceSize := abi.UnpaddedPieceSize(fstat.Size())

		generatedPieceInfo, dmErr := generatePieceCommitment(ctx, ddp.commpCalc, ddp.commpThrottle, entry.InboundFilePath, pieceSize.Padded(), ddp.config.RemoteCommp)
		if dmErr != nil {
			return &dealMakingError{
				retry: types.DealRetryManual,
				error: fmt.Errorf("failed to generate commp: %w", dmErr),
			}
		}

		entry.InboundFileSize = fstat.Size()

		log.Infow("direct deal details", "filepath", entry.InboundFilePath, "supplied-piececid", entry.PieceCID, "calculated-piececid", generatedPieceInfo.PieceCID, "calculated-piecesize", generatedPieceInfo.Size, "os stat size", fstat.Size())

		if !entry.PieceCID.Equals(generatedPieceInfo.PieceCID) {
			return &dealMakingError{
				retry: types.DealRetryManual,
				error: fmt.Errorf("commP expected=%s, actual=%s: %w", entry.PieceCID, generatedPieceInfo.PieceCID, ErrCommpMismatch),
			}
		}
		ddp.dealLogger.Infow(dealUuid, "completed generating commp")

		entry.PieceSize = generatedPieceInfo.Size

		if err := ddp.updateCheckpoint(ctx, entry, dealcheckpoints.Transferred); err != nil {
			return err
		}
	}

	// In this context Transferred === supplied and generated commp match for data
	if entry.Checkpoint <= dealcheckpoints.Transferred {
		ddp.dealLogger.Infow(dealUuid, "looking up client on chain", "client", entry.Client)
		stateAddr, err := ddp.fullnodeApi.StateLookupID(ctx, entry.Client, ltypes.EmptyTSK)
		if err != nil {
			return &dealMakingError{
				retry: types.DealRetryAuto,
				error: fmt.Errorf("failed to look up client %s on chain: %w", entry.Client, err),
			}
		}

		clientId, err := address.IDFromAddress(stateAddr)
		if err != nil {
			return &dealMakingError{
				retry: types.DealRetryFatal,
				error: fmt.Errorf("failed to convert %s to id address: %w", stateAddr, err),
			}
		}

		// Add the piece to a sector
		sdInfo := lapi.PieceDealInfo{
			// "Old" builtin-market deal info
			//PublishCid   *cid.Cid
			//DealID       abi.DealID
			//DealProposal *market.DealProposal

			// Common deal info, required for all pieces
			DealSchedule: lapi.DealSchedule{
				StartEpoch: entry.StartEpoch,
				EndEpoch:   entry.EndEpoch,
			},

			// Direct Data Onboarding
			// When PieceActivationManifest is set, builtin-market deal info must not be set
			PieceActivationManifest: &miner.PieceActivationManifest{
				CID:  entry.PieceCID,
				Size: entry.PieceSize,
				VerifiedAllocationKey: &miner.VerifiedAllocationKey{
					Client: abi.ActorID(clientId),
					ID:     verifreg.AllocationId(uint64(entry.AllocationID)), // TODO: fix verifreg v9 or v12
				},
				//Notify                []DataActivationNotification
				Notify: nil,
			},

			// Best-effort deal asks
			KeepUnsealed: entry.KeepUnsealedCopy,
		}

		// Open a reader over the piece data
		ddp.dealLogger.Infow(dealUuid, "opening reader over piece data", "filepath", entry.InboundFilePath)
		paddedReader, err := openReader(entry.InboundFilePath, entry.PieceSize.Unpadded())
		if err != nil {
			return &dealMakingError{
				retry: types.DealRetryFatal,
				error: fmt.Errorf("failed to read piece data: %w", err),
			}
		}

		// Attempt to add the piece to a sector (repeatedly if necessary)
		ddp.dealLogger.Infow(dealUuid, "adding piece to sector", "filepath", entry.InboundFilePath)
		sectorNum, offset, err := addPieceWithRetry(ctx, ddp.pieceAdder, entry.PieceSize.Unpadded(), paddedReader, sdInfo)
		_ = paddedReader.Close()
		if err != nil {
			return &dealMakingError{
				retry: types.DealRetryAuto,
				error: fmt.Errorf("add piece %s: %w", entry.PieceCID, err),
			}
		}

		ddp.dealLogger.Infow(entry.ID, "direct deal successfully handed to the sealing subsystem", "sectorNum", sectorNum.String(), "offset", offset)

		entry.SectorID = sectorNum
		entry.Offset = offset
		entry.Length = entry.PieceSize

		if err := ddp.updateCheckpoint(ctx, entry, dealcheckpoints.AddedPiece); err != nil {
			return err
		}

		// The deal has been handed off to the sealer, so we can remove the inbound file
		if entry.CleanupData {
			_ = os.Remove(entry.InboundFilePath)
			ddp.dealLogger.Infow(dealUuid, "removed piece data from disk as deal has been added to a sector", "path", entry.InboundFilePath)
		}
	}

	// Index and announce the deal
	if entry.Checkpoint < dealcheckpoints.IndexedAndAnnounced {
		if err := ddp.indexAndAnnounce(ctx, entry); err != nil {
			err.error = fmt.Errorf("failed to add index and announce deal: %w", err.error)
			return err
		}
		if entry.AnnounceToIPNI {
			ddp.dealLogger.Infow(entry.ID, "deal successfully indexed and announced")
		} else {
			ddp.dealLogger.Infow(entry.ID, "deal successfully indexed")
		}
	} else {
		ddp.dealLogger.Infow(entry.ID, "deal has already been indexed and announced")
	}

	if entry.Checkpoint < dealcheckpoints.Complete {
		// The deal has been added to a piece, so just watch the deal sealing state
		if derr := ddp.watchSealingUpdates(dealUuid, entry.SectorID); derr != nil {
			return derr
		}
		if err := ddp.updateCheckpoint(ctx, entry, dealcheckpoints.Complete); err != nil {
			return err
		}
	}

	return nil
}

// watchSealingUpdates periodically checks the sealing status of the deal,
// and returns once the deal is active (or boost is shutdown)
func (ddp *DirectDealsProvider) watchSealingUpdates(dealUuid uuid.UUID, sectorNum abi.SectorNumber) *dealMakingError {
	var lastSealingState lapi.SectorState
	checkSealingFinalized := func() bool {
		// Get the sector status
		si, err := ddp.sps.SectorsStatus(ddp.ctx, sectorNum, false)
		if err != nil {
			log.Warnw("getting sector sealing state", "sector", sectorNum, "err", err.Error())
			return false
		}

		if si.State != lastSealingState {
			// Sector status has changed
			lastSealingState = si.State
			ddp.dealLogger.Infow(dealUuid, "current sealing state", "state", si.State)
		}

		return IsFinalSealingState(si.State)
	}

	// Check immediately if the sector has reached a final sealing state
	if complete := checkSealingFinalized(); complete {
		return nil
	}

	// Check status every couple of minutes
	ddp.dealLogger.Infow(dealUuid, "watching deal sealing state changes")
	ticker := time.NewTicker(2 * time.Minute)
	defer ticker.Stop()
	for {
		select {
		case <-ddp.ctx.Done():
			return &dealMakingError{
				retry: types.DealRetryAuto,
				error: ddp.ctx.Err(),
			}
		case <-ticker.C:
			if complete := checkSealingFinalized(); complete {
				ddp.dealLogger.Infow(dealUuid, "deal sealing reached termination state")
				return nil
			}
		}
	}
}

func (ddp *DirectDealsProvider) updateCheckpoint(ctx context.Context, entry *smtypes.DirectDeal, ckpt dealcheckpoints.Checkpoint) *dealMakingError {
	prev := entry.Checkpoint
	entry.Checkpoint = ckpt
	err := ddp.directDealsDB.Update(ctx, entry)
	if err != nil {
		return &dealMakingError{
			retry: smtypes.DealRetryFatal,
			error: fmt.Errorf("failed to persist deal state: %w", err),
		}
	}

	ddp.dealLogger.Infow(entry.ID, "updated deal checkpoint in DB",
		"old checkpoint", prev.String(), "new checkpoint", ckpt.String())

	return nil
}

func (ddp *DirectDealsProvider) saveDealToDB(deal *smtypes.DirectDeal) {
	// In the case that the provider has been shutdown, the provider's context
	// will be cancelled, so use a background context when saving state to the
	// DB to avoid this edge case.
	ctx, cancel := context.WithTimeout(context.Background(), 5*time.Second)
	defer cancel()

	dberr := ddp.directDealsDB.Update(ctx, deal)
	if dberr != nil {
		ddp.dealLogger.LogError(deal.ID, "failed to update deal state in DB", dberr)
	}
}

func (ddp *DirectDealsProvider) failDeal(deal *smtypes.DirectDeal, err error) {
	// Update state in DB with error
	deal.Checkpoint = dealcheckpoints.Complete
	deal.Retry = smtypes.DealRetryFatal
	deal.Err = err.Error()
	ddp.dealLogger.LogError(deal.ID, "deal failed", err)
	ddp.saveDealToDB(deal)
}

func (ddp *DirectDealsProvider) RetryPausedDeal(ctx context.Context, id uuid.UUID) error {
	deal, err := ddp.directDealsDB.ByID(ctx, id)
	if err != nil {
		return err
	}

	if deal.Checkpoint == dealcheckpoints.Complete {
		return fmt.Errorf("deal %s is already complete", id)
	}

	// Start executing the deal in a go routine
	started := ddp.startDealThread(id)
	if started {
		// If the deal wasn't already running, log a message saying
		// that it was restarted
		ddp.dealLogger.Infow(id, "user initiated deal retry", "checkpoint", deal.Checkpoint.String())
	} else {
		// the deal was already running - log a message saying so
		ddp.dealLogger.Infow(id, "user initiated deal retry but deal is already running", "checkpoint", deal.Checkpoint.String())
	}

	return nil
}

func (ddp *DirectDealsProvider) FailPausedDeal(ctx context.Context, id uuid.UUID) error {
	deal, err := ddp.directDealsDB.ByID(ctx, id)
	if err != nil {
		return err
	}

	if deal.Checkpoint == dealcheckpoints.Complete {
		return fmt.Errorf("deal %s is already complete", id)
	}

	ddp.runningLk.RLock()
	_, isRunning := ddp.running[id]
	ddp.runningLk.RUnlock()

	// Check if the deal is running
	if isRunning {
		return fmt.Errorf("the deal %s is running; cannot fail running deal", id)
	}

	// Update state in DB with error
	deal.Checkpoint = dealcheckpoints.Complete
	deal.Retry = smtypes.DealRetryFatal
	if deal.Err == "" {
		err = errors.New("user manually terminated the deal")
	} else {
		err = errors.New(deal.Err)
	}
	deal.Err = "user manually terminated the deal"
	ddp.dealLogger.LogError(id, deal.Err, err)
	ddp.saveDealToDB(deal)

	if deal.CleanupData {
		_ = os.Remove(deal.InboundFilePath)
	}

	return nil
}

func (ddp *DirectDealsProvider) indexAndAnnounce(ctx context.Context, entry *smtypes.DirectDeal) *dealMakingError {
	// add deal to piece metadata store
	ddp.dealLogger.Infow(entry.ID, "about to add direct deal for piece in LID")
	if err := ddp.pd.AddDealForPiece(ctx, entry.PieceCID, model.DealInfo{
		DealUuid:     entry.ID.String(),
		ChainDealID:  abi.DealID(entry.AllocationID), // Convert the type to avoid migration as underlying types are same
		MinerAddr:    entry.Provider,
		SectorID:     entry.SectorID,
		PieceOffset:  entry.Offset,
		PieceLength:  entry.Length,
		CarLength:    uint64(entry.InboundFileSize),
		IsDirectDeal: true,
	}); err != nil {
		return &dealMakingError{
			retry: types.DealRetryAuto,
			error: fmt.Errorf("failed to add deal to piece metadata store: %w", err),
		}
	}
	ddp.dealLogger.Infow(entry.ID, "direct deal successfully added to LID")

	// if the index provider is enabled
	if ddp.ip.Enabled() {
		if entry.AnnounceToIPNI {
			// announce to the network indexer but do not fail the deal if the announcement fails,
			// just retry the next time boost restarts
			annCid, err := ddp.ip.AnnounceBoostDirectDeal(ctx, entry)
			if err != nil {
				return &dealMakingError{
					retry: types.DealRetryAuto,
					error: fmt.Errorf("failed to announce deal to network indexer: %w", err),
				}
			}
			ddp.dealLogger.Infow(entry.ID, "announced the direct deal to network indexer", "announcement-cid", annCid)
		} else {
			ddp.dealLogger.Infow(entry.ID, "didn't announce the direct deal as requested in the deal proposal")
		}
	} else {
		ddp.dealLogger.Infow(entry.ID, "didn't announce the direct deal because network indexer is disabled")
	}

	if derr := ddp.updateCheckpoint(ctx, entry, dealcheckpoints.IndexedAndAnnounced); derr != nil {
		return derr
	}

	return nil
}<|MERGE_RESOLUTION|>--- conflicted
+++ resolved
@@ -58,11 +58,7 @@
 	ip *indexprovider.Wrapper
 }
 
-<<<<<<< HEAD
-func NewDirectDealsProvider(cfg DDPConfig, fullnodeApi v1api.FullNode, pieceAdder types.PieceAdder, commpCalc smtypes.CommpCalculator, commpt CommpThrottle, sps sealingpipeline.API, directDealsDB *db.DirectDataDB, dealLogger *logs.DealLogger, piecedirectory *piecedirectory.PieceDirectory, ip *indexprovider.Wrapper) *DirectDealsProvider {
-=======
-func NewDirectDealsProvider(cfg DDPConfig, fullnodeApi v1api.FullNode, pieceAdder types.PieceAdder, commpCalc smtypes.CommpCalculator, commpt CommpThrottle, sps sealingpipeline.API, directDealsDB *db.DirectDealsDB, dealLogger *logs.DealLogger) *DirectDealsProvider {
->>>>>>> d580b2b7
+func NewDirectDealsProvider(cfg DDPConfig, fullnodeApi v1api.FullNode, pieceAdder types.PieceAdder, commpCalc smtypes.CommpCalculator, commpt CommpThrottle, sps sealingpipeline.API, directDealsDB *db.DirectDealsDB, dealLogger *logs.DealLogger, piecedirectory *piecedirectory.PieceDirectory, ip *indexprovider.Wrapper) *DirectDealsProvider {
 	return &DirectDealsProvider{
 		config:        cfg,
 		fullnodeApi:   fullnodeApi,
@@ -71,7 +67,6 @@
 		commpThrottle: commpt,
 		sps:           sps,
 		directDealsDB: directDealsDB,
-<<<<<<< HEAD
 		//logsSqlDB: logsSqlDB,
 		//logsDB: logsDB,
 
@@ -79,10 +74,6 @@
 		running:    make(map[uuid.UUID]struct{}),
 		pd:         piecedirectory,
 		ip:         ip,
-=======
-		dealLogger:    dealLogger,
-		running:       make(map[uuid.UUID]struct{}),
->>>>>>> d580b2b7
 	}
 }
 
