--- conflicted
+++ resolved
@@ -129,15 +129,9 @@
 }
 
 // remoteCommP makes an API call to the sealing service to calculate commp
-<<<<<<< HEAD
-func (p *Provider) remoteCommP(filepath string) (*abi.PieceInfo, *dealMakingError) {
-	// Open the file
-	rd, err := os.Open(filepath)
-=======
 func remoteCommP(ctx context.Context, commpCalc smtypes.CommpCalculator, filepath string) (*abi.PieceInfo, *dealMakingError) {
 	// Open the CAR file
-	rd, err := carv2.OpenReader(filepath)
->>>>>>> 06d02cc6
+	rd, err := os.Open(filepath)
 	if err != nil {
 		return nil, &dealMakingError{
 			retry: types.DealRetryFatal,
@@ -171,15 +165,9 @@
 
 	// The commp calculation requires the data to be of length
 	// pieceSize.Unpadded(), so add zeros until it reaches that size
-<<<<<<< HEAD
 	pr, numBytes := padreader.New(rd, uint64(st.Size()))
 	log.Debugw("computing remote commp", "size", st.Size(), "padded-size", numBytes)
-	pi, err := p.commpCalc.ComputeDataCid(p.ctx, numBytes, pr)
-=======
-	pr, numBytes := padreader.New(dataReader, uint64(size))
-	log.Debugw("computing remote commp", "size", size, "padded-size", numBytes)
 	pi, err := commpCalc.ComputeDataCid(ctx, numBytes, pr)
->>>>>>> 06d02cc6
 	if err != nil {
 		if ctx.Err() != nil {
 			return nil, &dealMakingError{
@@ -195,15 +183,9 @@
 	return &pi, nil
 }
 
-<<<<<<< HEAD
-// GenerateCommP calculates commp locally
-func GenerateCommP(filepath string) (*abi.PieceInfo, error) {
-	rd, err := os.Open(filepath)
-=======
 // GenerateCommPLocally calculates commp locally
 func GenerateCommPLocally(filepath string) (*abi.PieceInfo, error) {
-	rd, err := carv2.OpenReader(filepath)
->>>>>>> 06d02cc6
+	rd, err := os.Open(filepath)
 	if err != nil {
 		return nil, fmt.Errorf("failed to get reader: %w", err)
 	}
