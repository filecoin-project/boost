package storagemarket

import (
	"context"
	"database/sql"
	"encoding/json"
	"errors"
	"fmt"
	"io"
	"io/ioutil"
	"math/rand"
	"net/http/httptest"
	"os"
	"path"
	"path/filepath"
	"strings"
	"sync"
	"testing"
	"time"

	"github.com/filecoin-project/boost/db"
	"github.com/filecoin-project/boost/fundmanager"
	"github.com/filecoin-project/boost/piecemeta"
	mock_piecemeta "github.com/filecoin-project/boost/piecemeta/mocks"
	mock_sealingpipeline "github.com/filecoin-project/boost/sealingpipeline/mock"
	"github.com/filecoin-project/boost/storagemanager"
	"github.com/filecoin-project/boost/storagemarket/logs"
	"github.com/filecoin-project/boost/storagemarket/smtestutil"
	"github.com/filecoin-project/boost/storagemarket/types"
	"github.com/filecoin-project/boost/storagemarket/types/dealcheckpoints"
	"github.com/filecoin-project/boost/testutil"
	"github.com/filecoin-project/boost/transport"
	"github.com/filecoin-project/boost/transport/httptransport"
	"github.com/filecoin-project/boost/transport/mocks"
	tspttypes "github.com/filecoin-project/boost/transport/types"
	"github.com/filecoin-project/go-address"
	"github.com/filecoin-project/go-fil-markets/shared"
	"github.com/filecoin-project/go-fil-markets/shared_testutil"
	"github.com/filecoin-project/go-fil-markets/storagemarket"
	"github.com/filecoin-project/go-state-types/abi"
	"github.com/filecoin-project/go-state-types/big"
	"github.com/filecoin-project/go-state-types/builtin/v8/market"
	acrypto "github.com/filecoin-project/go-state-types/crypto"
	lapi "github.com/filecoin-project/lotus/api"
	lotusmocks "github.com/filecoin-project/lotus/api/mocks"
	test "github.com/filecoin-project/lotus/chain/events/state/mock"
	"github.com/filecoin-project/lotus/node/repo"
	sealing "github.com/filecoin-project/lotus/storage/pipeline"
	"github.com/filecoin-project/lotus/storage/sealer/storiface"
	"github.com/filecoin-project/specs-actors/actors/builtin/miner"
	"github.com/golang/mock/gomock"
	"github.com/google/uuid"
	"github.com/ipfs/go-cid"
	carv2 "github.com/ipld/go-car/v2"
	"github.com/libp2p/go-libp2p-core/event"
	"github.com/libp2p/go-libp2p-core/host"
	"github.com/libp2p/go-libp2p-core/peer"
	mocknet "github.com/libp2p/go-libp2p/p2p/net/mock"
	"github.com/stretchr/testify/require"
	"golang.org/x/sync/errgroup"
)

func TestSimpleDealHappy(t *testing.T) {
	runTest := func(t *testing.T, localCommp bool, carVersion CarVersion) {
		ctx := context.Background()

		// setup the provider test harness
		opts := []harnessOpt{}
		if localCommp {
			opts = append(opts, withLocalCommp())
		}
		harness := NewHarness(t, opts...)
		// start the provider test harness
		harness.Start(t, ctx)
		defer harness.Stop()

		// build the deal proposal with the blocking http test server and a completely blocking miner stub
		tdBuilder := harness.newDealBuilder(t, 1, withCarVersion(carVersion)).withBlockingHttpServer()
		if localCommp {
			// if commp is calculated locally, don't expect a remote call to commp
			// (expect calls to all other miner APIs)
			tdBuilder.withPublishBlocking().withPublishConfirmBlocking().withAddPieceBlocking()
		} else {
			tdBuilder.withAllMinerCallsBlocking()
		}
		td := tdBuilder.build()

		// execute deal
		require.NoError(t, td.executeAndSubscribe())

		// wait for Accepted checkpoint
		td.waitForAndAssert(t, ctx, dealcheckpoints.Accepted)

		// unblock transfer & commp -> wait for Transferred checkpoint and assert deals db and storage and fund manager
		td.unblockTransfer()
		if !localCommp {
			td.unblockCommp()
		}
		td.waitForAndAssert(t, ctx, dealcheckpoints.Transferred)
		harness.AssertStorageAndFundManagerState(t, ctx, td.params.Transfer.Size, harness.MinPublishFees, td.params.ClientDealProposal.Proposal.ProviderCollateral)

		// unblock publish -> wait for published checkpoint and assert
		td.unblockPublish()
		td.waitForAndAssert(t, ctx, dealcheckpoints.Published)
		harness.AssertStorageAndFundManagerState(t, ctx, td.params.Transfer.Size, harness.MinPublishFees, td.params.ClientDealProposal.Proposal.ProviderCollateral)

		// unblock publish confirmation -> wait for publish confirmed and assert
		td.unblockWaitForPublish()
		td.waitForAndAssert(t, ctx, dealcheckpoints.PublishConfirmed)
		harness.EventuallyAssertStorageFundState(t, ctx, td.params.Transfer.Size, abi.NewTokenAmount(0), abi.NewTokenAmount(0))

		// unblock adding piece -> wait for piece to be added and assert
		td.unblockAddPiece()
		td.waitForAndAssert(t, ctx, dealcheckpoints.AddedPiece)
		harness.EventuallyAssertNoTagged(t, ctx)

		// expect Proving event to be fired
		err := td.waitForSealingState(lapi.SectorState(sealing.Proving))
		require.NoError(t, err)

		// assert logs
		lgs, err := harness.Provider.logsDB.Logs(ctx, td.params.DealUUID)
		require.NoError(t, err)
		require.NotEmpty(t, lgs)
	}

	t.Run("with remote commp / car v1", func(t *testing.T) {
		runTest(t, false, CarVersion1)
	})
	t.Run("with remote commp / car v2", func(t *testing.T) {
		runTest(t, false, CarVersion2)
	})
	t.Run("with local commp / car v1", func(t *testing.T) {
		runTest(t, true, CarVersion1)
	})
	t.Run("with local commp / car v2", func(t *testing.T) {
		runTest(t, true, CarVersion2)
	})
}

func TestMultipleDealsConcurrent(t *testing.T) {
	nDeals := 10
	ctx := context.Background()

	// setup the provider test harness
	harness := NewHarness(t)
	// start the provider test harness
	harness.Start(t, ctx)
	defer harness.Stop()

	tds := harness.executeNDealsConcurrentAndWaitFor(t, nDeals, func(i int) *testDeal {
		return harness.newDealBuilder(t, 1).withAllMinerCallsNonBlocking().withNormalHttpServer().build()
	}, func(_ int, td *testDeal) error {
		return td.waitForCheckpoint(dealcheckpoints.AddedPiece)
	})

	for i := 0; i < nDeals; i++ {
		td := tds[i]
		td.assertPieceAdded(t, ctx)
	}

	harness.EventuallyAssertNoTagged(t, ctx)
}

func TestMultipleDealsConcurrentWithFundsAndStorage(t *testing.T) {
	nDeals := 10
	ctx := context.Background()

	// setup the provider test harness
	harness := NewHarness(t)
	// start the provider test harness
	harness.Start(t, ctx)
	defer harness.Stop()

	var errGrp errgroup.Group
	var tds []*testDeal
	totalStorage := uint64(0)
	totalCollat := abi.NewTokenAmount(0)
	totalPublish := abi.NewTokenAmount(0)
	// half the deals will finish, half will be blocked on the wait for publish call -> we will then assert that the funds and storage manager state is as expected
	for i := 0; i < nDeals; i++ {
		i := i
		var td *testDeal
		// for even numbered deals, we will never block
		if i%2 == 0 {
			// setup mock publish & add-piece expectations with non-blocking behaviours -> the associated tagged funds and storage will be released
			td = harness.newDealBuilder(t, i).withAllMinerCallsNonBlocking().withNormalHttpServer().build()
		} else {
			// for odd numbered deals, we will block on the publish-confirm step
			// setup mock publish & add-piece expectations with blocking wait-for-publish behaviours -> the associated tagged funds and storage will not be released
			td = harness.newDealBuilder(t, i).withCommpNonBlocking().withPublishNonBlocking().withPublishConfirmBlocking().withAddPieceBlocking().withNormalHttpServer().build()
			totalStorage = totalStorage + td.params.Transfer.Size
			totalCollat = abi.NewTokenAmount(totalCollat.Add(totalCollat.Int, td.params.ClientDealProposal.Proposal.ProviderCollateral.Int).Int64())
			totalPublish = abi.NewTokenAmount(totalPublish.Add(totalPublish.Int, harness.MinPublishFees.Int).Int64())
		}

		tds = append(tds, td)

		errGrp.Go(func() error {
			err := td.executeAndSubscribe()
			if err != nil {
				return err
			}
			var checkpoint dealcheckpoints.Checkpoint
			if i%2 == 0 {
				checkpoint = dealcheckpoints.AddedPiece
			} else {
				checkpoint = dealcheckpoints.Published
			}
			if err := td.waitForCheckpoint(checkpoint); err != nil {
				return err
			}

			return nil
		})
	}
	require.NoError(t, errGrp.Wait())

	for i := 0; i < nDeals; i++ {
		td := tds[i]
		if i%2 == 0 {
			td.assertPieceAdded(t, ctx)
		} else {
			td.assertDealPublished(t, ctx)
		}
	}

	harness.EventuallyAssertStorageFundState(t, ctx, totalStorage, totalPublish, totalCollat)

	// now confirm the publish for remaining deals and assert funds and storage
	for i := 0; i < nDeals; i++ {
		td := tds[i]
		if i%2 != 0 {
			td.unblockWaitForPublish()
			totalPublish = abi.NewTokenAmount(totalPublish.Sub(totalPublish.Int, harness.MinPublishFees.Int).Int64())
			totalCollat = abi.NewTokenAmount(totalCollat.Sub(totalCollat.Int, td.params.ClientDealProposal.Proposal.ProviderCollateral.Int).Int64())
		}
	}
	harness.EventuallyAssertStorageFundState(t, ctx, totalStorage, totalPublish, totalCollat)

	// now finish the remaining deals and assert funds and storage
	for i := 0; i < nDeals; i++ {
		td := tds[i]
		if i%2 != 0 {
			td.unblockAddPiece()
			totalStorage = totalStorage - td.params.Transfer.Size
		}
	}
	harness.EventuallyAssertNoTagged(t, ctx)
	// assert that piece has been added for the deals
	for i := 0; i < nDeals; i++ {
		if i%2 != 0 {
			td := tds[i]
			td.assertPieceAdded(t, ctx)
		}
	}
}

func TestDealsRejectedForFunds(t *testing.T) {
	ctx := context.Background()
	// setup the provider test harness with configured publish fee per deal and a total wallet balance.
	harness := NewHarness(t, withMinPublishFees(abi.NewTokenAmount(100)), withPublishWalletBal(1000))
	// start the provider test harness
	harness.Start(t, ctx)
	defer harness.Stop()

	// 10 deals should get accepted and 5 deals should fail as we wont have enough funds to pay for the publishing costs.
	nDeals := 15
	var errg errgroup.Group

	var mu sync.Mutex
	var failedTds []*testDeal
	var successTds []*testDeal

	for i := 0; i < nDeals; i++ {
		td := harness.newDealBuilder(t, i).withNoOpMinerStub().withBlockingHttpServer().build()
		errg.Go(func() error {
			if err := td.executeAndSubscribe(); err != nil {
				// deal should be rejected only for lack of funds
				if !strings.Contains(err.Error(), "insufficient funds") {
					return errors.New("did not get expected error")
				}

				mu.Lock()
				failedTds = append(failedTds, td)
				mu.Unlock()
			} else {
				mu.Lock()
				successTds = append(successTds, td)
				mu.Unlock()
			}

			return nil
		})
	}
	require.NoError(t, errg.Wait())
	// ensure 10 deals got accepted and five deals failed
	require.Len(t, successTds, 10)
	require.Len(t, failedTds, 5)

	// cancel all transfers so all deals finish and db files can be deleted
	for i := range successTds {
		td := successTds[i]
		require.NoError(t, harness.Provider.CancelDealDataTransfer(td.params.DealUUID))
		td.assertEventuallyDealCleanedup(t, ctx)
	}

}

func TestDealRejectedForDuplicateProposal(t *testing.T) {
	ctx := context.Background()
	harness := NewHarness(t)
	// start the provider test harness
	harness.Start(t, ctx)
	defer harness.Stop()

	t.Run("online", func(t *testing.T) {
		td := harness.newDealBuilder(t, 1).withNoOpMinerStub().withBlockingHttpServer().build()
		err := td.executeAndSubscribe()
		require.NoError(t, err)

		pi, err := td.ph.Provider.ExecuteDeal(context.Background(), td.params, "")
		require.NoError(t, err)
		require.False(t, pi.Accepted)
		require.Contains(t, pi.Reason, "deal proposal is identical")
	})

	t.Run("offline", func(t *testing.T) {
		td := harness.newDealBuilder(t, 1, withOfflineDeal()).withNoOpMinerStub().build()
		_, err := td.ph.Provider.ExecuteDeal(context.Background(), td.params, "")
		require.NoError(t, err)

		pi, err := td.ph.Provider.ExecuteDeal(context.Background(), td.params, "")
		require.NoError(t, err)
		require.False(t, pi.Accepted)
		require.Contains(t, pi.Reason, "deal proposal is identical")
	})
}

func TestDealRejectedForDuplicateUuid(t *testing.T) {
	ctx := context.Background()
	harness := NewHarness(t)
	// start the provider test harness
	harness.Start(t, ctx)
	defer harness.Stop()

	t.Run("online", func(t *testing.T) {
		td := harness.newDealBuilder(t, 1).withNoOpMinerStub().withBlockingHttpServer().build()
		err := td.executeAndSubscribe()
		require.NoError(t, err)

		td2 := harness.newDealBuilder(t, 2).withNoOpMinerStub().withBlockingHttpServer().build()
		td2.params.DealUUID = td.params.DealUUID
		pi, err := td.ph.Provider.ExecuteDeal(context.Background(), td2.params, "")
		require.NoError(t, err)
		require.False(t, pi.Accepted)
		require.Contains(t, pi.Reason, "deal has the same uuid")
	})

	t.Run("offline", func(t *testing.T) {
		td := harness.newDealBuilder(t, 1, withOfflineDeal()).withNoOpMinerStub().build()
		_, err := td.ph.Provider.ExecuteDeal(context.Background(), td.params, "")
		require.NoError(t, err)

		td2 := harness.newDealBuilder(t, 2, withOfflineDeal()).withNoOpMinerStub().build()
		td2.params.DealUUID = td.params.DealUUID
		pi, err := td.ph.Provider.ExecuteDeal(context.Background(), td2.params, "")
		require.NoError(t, err)
		require.False(t, pi.Accepted)
		require.Contains(t, pi.Reason, "deal has the same uuid")
	})
}

func TestDealRejectedForInsufficientProviderFunds(t *testing.T) {
	ctx := context.Background()
	// setup the provider test harness with configured publish fee per deal
	// that is more than the total wallet balance.
	harness := NewHarness(t, withMinPublishFees(abi.NewTokenAmount(100)), withPublishWalletBal(50))
	// start the provider test harness
	harness.Start(t, ctx)
	defer harness.Stop()

	td := harness.newDealBuilder(t, 1).withNoOpMinerStub().withBlockingHttpServer().build()
	pi, err := td.ph.Provider.ExecuteDeal(context.Background(), td.params, peer.ID(""))
	require.NoError(t, err)
	require.False(t, pi.Accepted)
	require.Contains(t, pi.Reason, "insufficient funds")
}

func TestDealRejectedForInsufficientProviderStorageSpace(t *testing.T) {
	ctx := context.Background()
	// setup the provider test harness with only enough storage
	// space for 1.5 deals
	fileSize := 2000
	harness := NewHarness(t, withMaxStagingDealsBytes(uint64(fileSize*3)/2))
	// start the provider test harness
	harness.Start(t, ctx)
	defer harness.Stop()

	// Make a deal
	td := harness.newDealBuilder(t, 1, withNormalFileSize(fileSize)).withNoOpMinerStub().withBlockingHttpServer().build()
	pi, err := td.ph.Provider.ExecuteDeal(context.Background(), td.params, peer.ID(""))
	require.NoError(t, err)
	require.True(t, pi.Accepted)

	// Make a second deal - this one should fail because there is not enough
	// space in the staging area for a second deal
	td2 := harness.newDealBuilder(t, 2, withNormalFileSize(fileSize)).withNoOpMinerStub().withBlockingHttpServer().build()
	pi, err = td2.ph.Provider.ExecuteDeal(context.Background(), td2.params, peer.ID(""))
	require.NoError(t, err)
	require.False(t, pi.Accepted)
	require.Contains(t, pi.Reason, "no space left")
}

func TestDealRejectedForInsufficientProviderStorageSpacePerHost(t *testing.T) {
	ctx := context.Background()
	// Set up the harness such that
	// - the download staging area is large enough for 10 deals
	// - the portion of the staging area reserved for each host is 15%
	//   (ie enough space for 1.5 deals)
	// Therefore it should be possible to make several deals where the data
	// for each deal is on a different host. But it should not be possible
	// to make 2 deals where the data is on the same host.
	fileSize := 2000
	harness := NewHarness(t,
		withMaxStagingDealsBytes(uint64(fileSize*10)),
		withMaxStagingDealsPercentPerHost(15))
	// start the provider test harness
	harness.Start(t, ctx)
	defer harness.Stop()

	hostA := "http://1.2.3.4:1234"
	hostB := "http://5.6.7.8:5678"
	downloadUrl := func(h string) string {
		return fmt.Sprintf(`{"URL":"%s/%d.car"}`, h, rand.Intn(2<<30))
	}

	// Make a deal with data url on host A
	hostADeal := harness.newDealBuilder(t, 1, withNormalFileSize(fileSize)).withNoOpMinerStub().withBlockingHttpServer().build()
	hostADeal.params.Transfer.Params = []byte(downloadUrl(hostA))
	pi, err := hostADeal.ph.Provider.ExecuteDeal(ctx, hostADeal.params, "")
	require.NoError(t, err)
	require.True(t, pi.Accepted)

	// Make a deal with data url on host B
	hostBDeal := harness.newDealBuilder(t, 2, withNormalFileSize(fileSize)).withNoOpMinerStub().withBlockingHttpServer().build()
	pi, err = hostBDeal.ph.Provider.ExecuteDeal(ctx, hostBDeal.params, "")
	hostBDeal.params.Transfer.Params = []byte(downloadUrl(hostB))
	require.NoError(t, err)
	require.True(t, pi.Accepted)

	// Make a second deal with data url on host A.
	// This one should fail because we've already made a deal with
	// data url on host A, and the download space per host is limited
	// to 1.5 x the deal size.
	hostADeal2 := harness.newDealBuilder(t, 3, withNormalFileSize(fileSize)).withNoOpMinerStub().withBlockingHttpServer().build()
	hostADeal2.params.Transfer.Params = []byte(downloadUrl(hostA))
	pi, err = hostADeal2.ph.Provider.ExecuteDeal(ctx, hostADeal2.params, "")
	require.NoError(t, err)
	require.False(t, pi.Accepted)
	require.Contains(t, pi.Reason, "no space left")
}

// Tests scenarios where a deal fails with a fatal error
func TestDealFailuresHandlingNonRecoverableErrors(t *testing.T) {
	ctx := context.Background()

	tcs := []struct {
		name        string
		expectedErr string
		opts        []harnessOpt
	}{{
		name:        "non-recoverable error when transport.Execute returns an error",
		expectedErr: "failed to start data transfer",
		opts: []harnessOpt{
			// Inject a Transport that immediately returns an error from Execute
			withTransportBuilder(func(ctrl *gomock.Controller) transport.Transport {
				tspt := mocks.NewMockTransport(ctrl)
				tspt.EXPECT().Execute(gomock.Any(), gomock.Any(), gomock.Any()).Return(nil, errors.New("somerr"))
				return tspt
			}),
		},
	}, {
		name:        "non-recoverable error when transport fails",
		expectedErr: "data-transfer failed",
		opts: []harnessOpt{
			// Inject a Transport that returns success from Execute, but then
			// returns an error from the transfer progress channel
			withTransportBuilder(func(ctrl *gomock.Controller) transport.Transport {
				th := mocks.NewMockHandler(ctrl)
				evts := make(chan tspttypes.TransportEvent, 1)
				evts <- tspttypes.TransportEvent{
					NBytesReceived: 0,
					Error:          errors.New("data-transfer failed"),
				}
				close(evts)
				th.EXPECT().Sub().Return(evts)
				th.EXPECT().Close()
				tspt := mocks.NewMockTransport(ctrl)
				tspt.EXPECT().Execute(gomock.Any(), gomock.Any(), gomock.Any()).Return(th, nil)
				return tspt
			}),
		},
	}, {
		name:        "non-recoverable error when commp fails",
		expectedErr: "failed to verify CommP",
		opts: []harnessOpt{
			// Inject a Transport that returns success but doesn't download
			// anything. Running commp over the (empty) file will produce a
			// cid that does not match the deal proposal commp
			withTransportBuilder(func(ctrl *gomock.Controller) transport.Transport {
				th := mocks.NewMockHandler(ctrl)
				evts := make(chan tspttypes.TransportEvent)
				close(evts)
				th.EXPECT().Sub().Return(evts)
				th.EXPECT().Close()
				tspt := mocks.NewMockTransport(ctrl)
				tspt.EXPECT().Execute(gomock.Any(), gomock.Any(), gomock.Any()).Return(th, nil)
				return tspt
			}),
		},
	}}

	for _, tc := range tcs {
		t.Run(tc.name, func(t *testing.T) {
			// setup the provider test harness
			harness := NewHarness(t, tc.opts...)
			// start the provider test harness
			harness.Start(t, ctx)
			defer harness.Stop()

			// build the deal proposal
			td := harness.newDealBuilder(t, 1).build()

			// execute deal
			err := td.executeAndSubscribe()
			require.NoError(t, err)

			// assert cleanup of deal and db state
			td.assertEventuallyDealCleanedup(t, ctx)
			td.assertDealFailedNonRecoverable(t, ctx, tc.expectedErr)

			// assert storage and funds are untagged
			harness.EventuallyAssertNoTagged(t, ctx)

			// shutdown the existing provider and create a new provider
			harness.shutdownAndCreateNewProvider(t)

			// update the test deal state with the new provider
			td.updateWithRestartedProvider(harness)

			// start the provider
			err = harness.Provider.Start()
			require.NoError(t, err)

			// expect the deal not to have been restarted (because it failed
			// with a fatal error)
			dh := harness.Provider.getDealHandler(td.params.DealUUID)
			require.Nil(t, dh)
		})
	}
}

// Tests scenarios where there is an error that is resolved when the provider
// restarts
func TestDealAutoRestartAfterAutoRecoverableErrors(t *testing.T) {
	ctx := context.Background()

	tcs := []struct {
		name        string
		dbuilder    func(h *ProviderHarness) *testDeal
		expectedErr string
		onResume    func(b *testDealBuilder) *testDeal
	}{{
		name: "publish confirm fails",
		dbuilder: func(h *ProviderHarness) *testDeal {
			// Simulate publish confirm failure
			return h.newDealBuilder(t, 1).withCommpNonBlocking().withPublishNonBlocking().withPublishConfirmFailing(errors.New("pubconferr")).withNormalHttpServer().build()
		},
		expectedErr: "pubconferr",
		onResume: func(builder *testDealBuilder) *testDeal {
			// Simulate publish confirm success (and then success for all other calls to miner)
			return builder.withPublishConfirmNonBlocking().withAddPieceNonBlocking().build()
		},
	}, {
		name: "add piece fails",
		dbuilder: func(h *ProviderHarness) *testDeal {
			// Simulate add piece failure
			return h.newDealBuilder(t, 1).withCommpNonBlocking().withPublishNonBlocking().withPublishConfirmNonBlocking().withAddPieceFailing(errors.New("addpieceerr")).withNormalHttpServer().build()
		},
		expectedErr: "addpieceerr",
		onResume: func(builder *testDealBuilder) *testDeal {
			// Simulate add piece success
			return builder.withAddPieceNonBlocking().build()
		},
	}}

	for _, tc := range tcs {
		t.Run(tc.name, func(t *testing.T) {
			// setup the provider test harness
			harness := NewHarness(t)
			// start the provider test harness
			harness.Start(t, ctx)
			defer harness.Stop()

			// build the deal proposal
			td := tc.dbuilder(harness)

			// execute deal
			err := td.executeAndSubscribe()
			require.NoError(t, err)

			// expect recoverable error
			err = td.waitForError(tc.expectedErr, types.DealRetryAuto)
			require.NoError(t, err)

			// shutdown the existing provider and create a new provider
			harness.shutdownAndCreateNewProvider(t)

			// update the test deal state with the new provider
			tbuilder := td.updateWithRestartedProvider(harness)
			td = tc.onResume(tbuilder)

			// start the provider -> this will restart the deal
			err = harness.Provider.Start()
			require.NoError(t, err)
			dh := harness.Provider.getDealHandler(td.params.DealUUID)
			require.NotNil(t, dh)
			sub, err := dh.subscribeUpdates()
			require.NoError(t, err)
			td.sub = sub
			td.waitForAndAssert(t, ctx, dealcheckpoints.AddedPiece)

			// assert funds and storage are no longer tagged
			harness.EventuallyAssertNoTagged(t, ctx)
		})
	}
}

// Tests scenarios where a deal is paused with an error that the user must
// resolve by retrying manually, and the user retries the deal
func TestDealRestartAfterManualRecoverableErrors(t *testing.T) {
	ctx := context.Background()

	tcs := []struct {
		name        string
		dbuilder    func(h *ProviderHarness) *testDeal
		expectedErr string
		onResume    func(builder *testDealBuilder) *testDeal
	}{{
		name: "publish fails",
		dbuilder: func(h *ProviderHarness) *testDeal {
			// Simulate publish deal failure
			return h.newDealBuilder(t, 1).withCommpNonBlocking().withPublishFailing(errors.New("puberr")).withNormalHttpServer().build()
		},
		expectedErr: "puberr",
		onResume: func(builder *testDealBuilder) *testDeal {
			return builder.withPublishNonBlocking().withPublishConfirmNonBlocking().withAddPieceNonBlocking().build()
		},
	}}

	for _, tc := range tcs {
		t.Run(tc.name, func(t *testing.T) {
			// setup the provider test harness
			harness := NewHarness(t)
			// start the provider test harness
			harness.Start(t, ctx)
			defer harness.Stop()

			// build the deal proposal
			td := tc.dbuilder(harness)

			// execute deal
			err := td.executeAndSubscribe()
			require.NoError(t, err)

			// expect recoverable error with retry type Manual
			err = td.waitForError(tc.expectedErr, types.DealRetryManual)
			require.NoError(t, err)

			// shutdown the existing provider and create a new provider
			harness.shutdownAndCreateNewProvider(t)

			// update the test deal state with the new provider
			tbuilder := td.updateWithRestartedProvider(harness)
			td = tc.onResume(tbuilder)

			// start the provider
			err = harness.Provider.Start()
			require.NoError(t, err)

			// expect the deal not to have been automatically restarted
			// (because it was paused with retry set to "manual")
			require.False(t, harness.Provider.isRunning(td.params.DealUUID))

			// manually retry the deal
			err = harness.Provider.RetryPausedDeal(td.params.DealUUID)
			require.NoError(t, err)

			// expect the deal to complete successfully
			dh := harness.Provider.getDealHandler(td.params.DealUUID)
			require.NotNil(t, dh)
			sub, err := dh.subscribeUpdates()
			require.NoError(t, err)
			td.sub = sub
			td.waitForAndAssert(t, ctx, dealcheckpoints.AddedPiece)

			// assert funds and storage are no longer tagged
			harness.EventuallyAssertNoTagged(t, ctx)
		})
	}
}

// Tests scenarios where a deal is paused with an error that the user must
// resolve by retrying manually, and the user fails the deal
func TestDealFailAfterManualRecoverableErrors(t *testing.T) {
	ctx := context.Background()

	// setup the provider test harness
	harness := NewHarness(t)
	// start the provider test harness
	harness.Start(t, ctx)
	defer harness.Stop()

	// Simulate publish deal failure
	td := harness.newDealBuilder(t, 1).withCommpNonBlocking().withPublishFailing(errors.New("puberr")).withNormalHttpServer().build()

	// execute deal
	err := td.executeAndSubscribe()
	require.NoError(t, err)

	// expect recoverable error with retry type Manual
	err = td.waitForError("puberr", types.DealRetryManual)
	require.NoError(t, err)

	// wait for the deal execution thread to complete
	require.Eventually(t, func() bool {
		return !harness.Provider.isRunning(td.params.DealUUID)
	}, time.Second, 10*time.Millisecond)

	// manually fail the deal
	err = harness.Provider.FailPausedDeal(td.params.DealUUID)
	require.NoError(t, err)

	// assert cleanup of deal and db state
	td.assertEventuallyDealCleanedup(t, ctx)
	td.assertDealFailedNonRecoverable(t, ctx, "user manually terminated the deal")

	// assert storage and funds are untagged
	harness.EventuallyAssertNoTagged(t, ctx)
}

func TestDealAskValidation(t *testing.T) {
	ctx := context.Background()

	tcs := map[string]struct {
		ask         *storagemarket.StorageAsk
		dbuilder    func(h *ProviderHarness) *testDeal
		expectedErr string
	}{
		"fails if price below minimum for unverified deal": {
			ask: &storagemarket.StorageAsk{
				Price: abi.NewTokenAmount(100000000000),
			},
			dbuilder: func(h *ProviderHarness) *testDeal {
				return h.newDealBuilder(t, 1).withNoOpMinerStub().build()

			},
			expectedErr: "storage price per epoch less than asking price",
		},
		"fails if price below minimum for verified deal": {
			ask: &storagemarket.StorageAsk{
				Price:         abi.NewTokenAmount(0),
				VerifiedPrice: abi.NewTokenAmount(100000000000),
			},
			dbuilder: func(h *ProviderHarness) *testDeal {
				return h.newDealBuilder(t, 1, withVerifiedDeal()).withNoOpMinerStub().build()

			},
			expectedErr: "storage price per epoch less than asking price",
		},
		"fails if piece size below minimum": {
			ask: &storagemarket.StorageAsk{
				Price:        abi.NewTokenAmount(0),
				MinPieceSize: abi.PaddedPieceSize(1000000000),
			},
			dbuilder: func(h *ProviderHarness) *testDeal {
				return h.newDealBuilder(t, 1, withNormalFileSize(100)).withNoOpMinerStub().build()

			},
			expectedErr: "piece size less than minimum required size",
		},
		"fails if piece size above maximum": {
			ask: &storagemarket.StorageAsk{
				Price:        abi.NewTokenAmount(0),
				MaxPieceSize: abi.PaddedPieceSize(1),
			},
			dbuilder: func(h *ProviderHarness) *testDeal {
				return h.newDealBuilder(t, 1, withNormalFileSize(100)).withNoOpMinerStub().build()

			},
			expectedErr: "piece size more than maximum allowed size",
		},
	}

	for name, tc := range tcs {
		t.Run(name, func(t *testing.T) {
			// setup the provider test harness
			harness := NewHarness(t, withStoredAsk(tc.ask.Price, tc.ask.VerifiedPrice, tc.ask.MinPieceSize, tc.ask.MaxPieceSize))
			// start the provider test harness
			harness.Start(t, ctx)
			defer harness.Stop()

			// build the deal proposal with the blocking http test server and a completely blocking miner stub
			td := tc.dbuilder(harness)

			// execute deal
			err := td.executeAndSubscribe()
			require.Error(t, err)
			require.Contains(t, err.Error(), tc.expectedErr)
		})
	}
}

func TestDealVerification(t *testing.T) {
	ctx := context.Background()

	tcs := map[string]struct {
		ask         *storagemarket.StorageAsk
		dbuilder    func(t *testing.T, h *ProviderHarness) *testDeal
		expectedErr string
		expect      func(h *ProviderHarness)
		opts        []harnessOpt
	}{
		"fails if client does not have enough datacap for verified deal": {
			ask: &storagemarket.StorageAsk{
				VerifiedPrice: abi.NewTokenAmount(0),
			},
			dbuilder: func(_ *testing.T, h *ProviderHarness) *testDeal {
				return h.newDealBuilder(t, 1, withVerifiedDeal()).withNoOpMinerStub().build()
			},
			expect: func(h *ProviderHarness) {
				sp := abi.NewStoragePower(1)
				h.MockFullNode.EXPECT().StateVerifiedClientStatus(gomock.Any(), gomock.Any(), gomock.Any()).Return(&sp,
					nil)
			},
			expectedErr: "verified deal DataCap 1 too small",
		},
		"fails if can't fetch datacap for verified deal": {
			ask: &storagemarket.StorageAsk{
				VerifiedPrice: abi.NewTokenAmount(0),
			},
			dbuilder: func(_ *testing.T, h *ProviderHarness) *testDeal {
				return h.newDealBuilder(t, 1, withVerifiedDeal()).withNoOpMinerStub().build()
			},
			expect: func(h *ProviderHarness) {
				h.MockFullNode.EXPECT().StateVerifiedClientStatus(gomock.Any(), gomock.Any(), gomock.Any()).Return(nil,
					errors.New("some error"))
			},
			expectedErr: "getting verified datacap",
		},
		"fails if client does NOT have enough balance for deal": {
			ask: &storagemarket.StorageAsk{
				Price: abi.NewTokenAmount(0),
			},
			dbuilder: func(_ *testing.T, h *ProviderHarness) *testDeal {
				return h.newDealBuilder(t, 1).withNoOpMinerStub().build()
			},
			opts:        []harnessOpt{withStateMarketBalance(abi.NewTokenAmount(10), abi.NewTokenAmount(10))},
			expectedErr: "funds in escrow 0 not enough",
		},
		"fails if client signature is not valid": {
			ask: &storagemarket.StorageAsk{
				Price: abi.NewTokenAmount(0),
			},
			dbuilder: func(_ *testing.T, h *ProviderHarness) *testDeal {
				return h.newDealBuilder(t, 1).withNoOpMinerStub().build()
			},
			expect: func(h *ProviderHarness) {
				h.Provider.sigVerifier = &mockSignatureVerifier{false, nil}
			},
			expectedErr: "invalid signature",
		},
		"fails if client signature verification fails": {
			ask: &storagemarket.StorageAsk{
				Price: abi.NewTokenAmount(0),
			},
			dbuilder: func(_ *testing.T, h *ProviderHarness) *testDeal {
				return h.newDealBuilder(t, 1).withNoOpMinerStub().build()
			},
			expect: func(h *ProviderHarness) {
				h.Provider.sigVerifier = &mockSignatureVerifier{true, errors.New("some error")}
			},
			expectedErr: "validating signature",
		},
		"fails if proposed provider collateral below minimum": {
			ask: &storagemarket.StorageAsk{
				Price: abi.NewTokenAmount(0),
			},
			dbuilder: func(_ *testing.T, h *ProviderHarness) *testDeal {
				return h.newDealBuilder(t, 1, withProviderCollateral(abi.NewTokenAmount(0))).withNoOpMinerStub().build()
			},
			expectedErr: "proposed provider collateral 0 below minimum",
		},
		"fails if proposed provider collateral above maximum": {
			ask: &storagemarket.StorageAsk{
				Price: abi.NewTokenAmount(0),
			},
			dbuilder: func(_ *testing.T, h *ProviderHarness) *testDeal {
				return h.newDealBuilder(t, 1, withProviderCollateral(abi.NewTokenAmount(100))).withNoOpMinerStub().build()
			},
			expectedErr: "proposed provider collateral 100 above maximum",
		},

		"fails if provider address does not match": {
			ask: &storagemarket.StorageAsk{
				Price: abi.NewTokenAmount(0),
			},
			dbuilder: func(t *testing.T, h *ProviderHarness) *testDeal {
				addr, err := address.NewIDAddress(1)
				require.NoError(t, err)
				return h.newDealBuilder(t, 1, withMinerAddr(addr)).withNoOpMinerStub().build()
			},
			expectedErr: "incorrect provider for deal",
		},
		"proposal piece cid has wrong prefix": {
			ask: &storagemarket.StorageAsk{
				Price: abi.NewTokenAmount(0),
			},
			dbuilder: func(t *testing.T, h *ProviderHarness) *testDeal {
				return h.newDealBuilder(t, 1, withPieceCid(testutil.GenerateCid())).withNoOpMinerStub().build()
			},
			expectedErr: "proposal PieceCID had wrong prefix",
		},
		"proposal piece cid undefined": {
			ask: &storagemarket.StorageAsk{
				Price: abi.NewTokenAmount(0),
			},
			dbuilder: func(t *testing.T, h *ProviderHarness) *testDeal {
				return h.newDealBuilder(t, 1, withUndefinedPieceCid()).withNoOpMinerStub().build()
			},
			expectedErr: "proposal PieceCID undefined",
		},
		"proposal end 9 before proposal start 10": {
			ask: &storagemarket.StorageAsk{
				Price: abi.NewTokenAmount(0),
			},
			dbuilder: func(t *testing.T, h *ProviderHarness) *testDeal {
				return h.newDealBuilder(t, 1, withEpochs(abi.ChainEpoch(10), abi.ChainEpoch(9))).withNoOpMinerStub().build()
			},
			expectedErr: "proposal end 9 before proposal start 10",
		},
		"deal start epoch has already elapsed": {
			ask: &storagemarket.StorageAsk{
				Price: abi.NewTokenAmount(0),
			},
			dbuilder: func(t *testing.T, h *ProviderHarness) *testDeal {
				return h.newDealBuilder(t, 1, withEpochs(abi.ChainEpoch(-1), abi.ChainEpoch(9))).withNoOpMinerStub().build()
			},
			expectedErr: "deal start epoch -1 has already elapsed",
		},
		"deal piece size invalid": {
			ask: &storagemarket.StorageAsk{
				Price: abi.NewTokenAmount(0),
			},
			dbuilder: func(t *testing.T, h *ProviderHarness) *testDeal {
				return h.newDealBuilder(t, 1, withPieceSize(abi.PaddedPieceSize(1000))).withNoOpMinerStub().build()
			},
			expectedErr: "proposal piece size is invalid",
		},
		"deal end epoch too far out": {
			ask: &storagemarket.StorageAsk{
				Price: abi.NewTokenAmount(0),
			},
			dbuilder: func(t *testing.T, h *ProviderHarness) *testDeal {
				start := miner.MaxSectorExpirationExtension - market.DealMinDuration - 1
				maxEndEpoch := miner.MaxSectorExpirationExtension + 100
				return h.newDealBuilder(t, 1, withEpochs(abi.ChainEpoch(start), abi.ChainEpoch(maxEndEpoch))).withNoOpMinerStub().build()
			},
			expectedErr: "invalid deal end epoch",
		},
		"deal duration greater than max duration": {
			ask: &storagemarket.StorageAsk{
				Price: abi.NewTokenAmount(0),
			},
			dbuilder: func(t *testing.T, h *ProviderHarness) *testDeal {

				return h.newDealBuilder(t, 1, withEpochs(10, market.DealMaxDuration+11)).withNoOpMinerStub().build()
			},
			expectedErr: "deal duration out of bounds",
		},
		"deal duration less than min duration": {
			ask: &storagemarket.StorageAsk{
				Price: abi.NewTokenAmount(0),
			},
			dbuilder: func(t *testing.T, h *ProviderHarness) *testDeal {

				return h.newDealBuilder(t, 1, withEpochs(10, 11)).withNoOpMinerStub().build()
			},
			expectedErr: "deal duration out of bounds",
		},
	}

	for name, tc := range tcs {
		t.Run(name, func(t *testing.T) {
			// setup the provider test harness
			harness := NewHarness(t, tc.opts...)
			// start the provider test harness
			harness.Start(t, ctx)
			defer harness.Stop()

			// build the deal proposal with the blocking http test server and a completely blocking miner stub
			td := tc.dbuilder(t, harness)
			if tc.expect != nil {
				tc.expect(harness)
			}

			// execute deal
			err := td.executeAndSubscribe()
			require.Error(t, err)
			require.Contains(t, err.Error(), tc.expectedErr)
		})
	}
}

func (h *ProviderHarness) executeNDealsConcurrentAndWaitFor(t *testing.T, nDeals int,
	buildDeal func(i int) *testDeal, waitF func(i int, td *testDeal) error) []*testDeal {
	tds := make([]*testDeal, 0, nDeals)
	var errG errgroup.Group
	for i := 0; i < nDeals; i++ {
		i := i
		// build the deal proposal
		td := buildDeal(i)
		tds = append(tds, td)

		errG.Go(func() error {
			err := td.executeAndSubscribe()
			if err != nil {
				return err
			}
			if err := waitF(i, td); err != nil {
				return err
			}
			return nil
		})
	}

	require.NoError(t, errG.Wait())

	return tds
}

func (h *ProviderHarness) AssertAccepted(t *testing.T, ctx context.Context, dp *types.DealParams) {
	h.AssertDealDBState(t, ctx, dp, abi.DealID(0), nil, dealcheckpoints.Accepted, abi.SectorNumber(0), abi.PaddedPieceSize(0), abi.PaddedPieceSize(0), "")
}

func (h *ProviderHarness) AssertTransferred(t *testing.T, ctx context.Context, dp *types.DealParams) {
	h.AssertDealDBState(t, ctx, dp, abi.DealID(0), nil, dealcheckpoints.Transferred, abi.SectorNumber(0), abi.PaddedPieceSize(0), abi.PaddedPieceSize(0), "")
}

func (h *ProviderHarness) AssertPublished(t *testing.T, ctx context.Context, dp *types.DealParams, so *smtestutil.StubbedMinerOutput) {
	h.AssertDealDBState(t, ctx, dp, abi.DealID(0), &so.PublishCid, dealcheckpoints.Published, abi.SectorNumber(0), abi.PaddedPieceSize(0), abi.PaddedPieceSize(0), "")
}

func (h *ProviderHarness) AssertDealFailedTransferNonRecoverable(t *testing.T, ctx context.Context, dp *types.DealParams, errStr string) {
	h.AssertDealDBState(t, ctx, dp, abi.DealID(0), nil, dealcheckpoints.Complete, abi.SectorNumber(0), abi.PaddedPieceSize(0), abi.PaddedPieceSize(0), errStr)
}

func (h *ProviderHarness) AssertPublishConfirmed(t *testing.T, ctx context.Context, dp *types.DealParams, so *smtestutil.StubbedMinerOutput) {
	h.AssertDealDBState(t, ctx, dp, so.DealID, &so.FinalPublishCid, dealcheckpoints.PublishConfirmed, abi.SectorNumber(0), abi.PaddedPieceSize(0), abi.PaddedPieceSize(0), "")
}

func (h *ProviderHarness) AssertPieceAdded(t *testing.T, ctx context.Context, dp *types.DealParams, so *smtestutil.StubbedMinerOutput, carv2FilePath string) {
	h.AssertEventuallyDealCleanedup(t, ctx, dp)
	h.AssertDealDBState(t, ctx, dp, so.DealID, &so.FinalPublishCid, dealcheckpoints.IndexedAndAnnounced, so.SectorID, so.Offset, dp.ClientDealProposal.Proposal.PieceSize.Unpadded().Padded(), "")
	// Assert that the original file data we sent matches what was sent to the sealer
	h.AssertSealedContents(t, carv2FilePath, *so.SealedBytes)
	// assert that dagstore and piecestore have this deal
	_, err := h.DealsDB.ByID(ctx, dp.DealUUID)
	require.NoError(t, err)
	//rg, ok := h.DAGStore.GetRegistration(dbState.ClientDealProposal.Proposal.PieceCID)
	//require.True(t, ok)
	//require.True(t, rg.EagerInit)
	//require.Empty(t, rg.CarPath)
}

func (h *ProviderHarness) EventuallyAssertNoTagged(t *testing.T, ctx context.Context) {
	h.EventuallyAssertStorageFundState(t, ctx, 0, abi.NewTokenAmount(0), abi.NewTokenAmount(0))
}

func (h *ProviderHarness) EventuallyAssertStorageFundState(t *testing.T, ctx context.Context, taggedStorage uint64, pub, collat abi.TokenAmount) {
	require.Eventually(t, func() bool {
		st, _ := h.StorageDB.TotalTagged(ctx)
		if st != taggedStorage {
			return false
		}
		ft, _ := h.FundsDB.TotalTagged(ctx)

		return ft.PubMsg.Uint64() == pub.Uint64() && ft.Collateral.Uint64() == collat.Uint64()
	}, 5*time.Second, 100*time.Millisecond)
}

func (h *ProviderHarness) AssertStorageAndFundManagerState(t *testing.T, ctx context.Context, taggedStorage uint64, pub, collat abi.TokenAmount) {
	h.AssertStorageManagerState(t, ctx, taggedStorage)
	h.AssertFundManagerState(t, ctx, pub, collat)
}

func (h *ProviderHarness) AssertStorageManagerState(t *testing.T, ctx context.Context, taggedStorage uint64) {
	st, err := h.StorageDB.TotalTagged(ctx)
	require.NoError(t, err)
	require.EqualValues(t, taggedStorage, st)
}

func (h *ProviderHarness) AssertFundManagerState(t *testing.T, ctx context.Context, pub, collat abi.TokenAmount) {
	ft, err := h.FundsDB.TotalTagged(ctx)
	require.NoError(t, err)
	require.EqualValues(t, pub, ft.PubMsg)
	require.EqualValues(t, collat, ft.Collateral)
}

func (h *ProviderHarness) AssertSealedContents(t *testing.T, carV2FilePath string, read []byte) {
	cr, err := carv2.OpenReader(carV2FilePath)
	require.NoError(t, err)
	defer cr.Close()

	r, err := cr.DataReader()
	require.NoError(t, err)
	actual, err := ioutil.ReadAll(r)
	require.NoError(t, err)

	// the read-bytes also contains extra zeros for the padding magic, so just match without the padding bytes.
	require.EqualValues(t, actual, read[:len(actual)])
}

func (h *ProviderHarness) AssertEventuallyDealCleanedup(t *testing.T, ctx context.Context, dp *types.DealParams) {
	dbState, err := h.DealsDB.ByID(ctx, dp.DealUUID)
	require.NoError(t, err)
	// assert that the deal has been cleanedup and there are no leaks
	require.Eventually(t, func() bool {
		// deal handler should be deleted
		dh := h.Provider.getDealHandler(dbState.DealUuid)
		if dh != nil {
			return false
		}

		// the deal inbound file should no longer exist if it is an online deal
		if !dp.IsOffline {
			_, statErr := os.Stat(dbState.InboundFilePath)
			return statErr != nil
		}
		return true
	}, 5*time.Second, 200*time.Millisecond)
}

func (h *ProviderHarness) AssertDealDBState(t *testing.T, ctx context.Context, dp *types.DealParams, expectedDealID abi.DealID, publishCid *cid.Cid,
	checkpoint dealcheckpoints.Checkpoint, sector abi.SectorNumber, offset, length abi.PaddedPieceSize, errStr string) {
	dbState, err := h.DealsDB.ByID(ctx, dp.DealUUID)
	require.NoError(t, err)
	require.EqualValues(t, dp.DealUUID, dbState.DealUuid)
	require.EqualValues(t, dp.DealDataRoot, dbState.DealDataRoot)
	require.EqualValues(t, expectedDealID, dbState.ChainDealID)
	require.EqualValues(t, checkpoint, dbState.Checkpoint)
	require.EqualValues(t, sector, dbState.SectorID)
	require.EqualValues(t, offset, dbState.Offset)
	require.EqualValues(t, length, dbState.Length)
	require.EqualValues(t, dp.Transfer, dbState.Transfer)

	if len(errStr) == 0 {
		require.Empty(t, dbState.Err)
	} else {
		require.Contains(t, dbState.Err, errStr)
	}

	if publishCid == nil {
		require.Empty(t, dbState.PublishCID)
	} else {
		require.EqualValues(t, publishCid, dbState.PublishCID)
	}
}

type ProviderHarness struct {
	Host                         host.Host
	GoMockCtrl                   *gomock.Controller
	TempDir                      string
	MinerAddr                    address.Address
	ClientAddr                   address.Address
	MockFullNode                 *lotusmocks.MockFullNode
	MinerStub                    *smtestutil.MinerStub
	DealsDB                      *db.DealsDB
	FundsDB                      *db.FundsDB
	StorageDB                    *db.StorageDB
	PublishWallet                address.Address
	MinPublishFees               abi.TokenAmount
	MaxStagingDealBytes          uint64
	MaxStagingDealPercentPerHost uint64
	MockSealingPipelineAPI       *mock_sealingpipeline.MockAPI

	Provider *Provider

	// http test servers
	NormalServer        *testutil.HttpTestServer
	BlockingServer      *testutil.BlockingHttpTestServer
	DisconnectingServer *httptest.Server

	Transport transport.Transport

	SqlDB    *sql.DB
	DAGStore *shared_testutil.MockDagStoreWrapper
}

type providerConfig struct {
	mockCtrl *gomock.Controller

	maxStagingDealBytes          uint64
	maxStagingDealPercentPerHost uint64
	minPublishFees               abi.TokenAmount
	disconnectAfterEvery         int64
	httpOpts                     []httptransport.Option
	transport                    transport.Transport

	lockedFunds      big.Int
	escrowFunds      big.Int
	publishWalletBal int64

	price         abi.TokenAmount
	verifiedPrice abi.TokenAmount
	minPieceSize  abi.PaddedPieceSize
	maxPieceSize  abi.PaddedPieceSize

	localCommp bool
}

type harnessOpt func(pc *providerConfig)

// withHttpTransportOpts configures the http transport config for the provider
func withHttpTransportOpts(opts []httptransport.Option) harnessOpt {
	return func(pc *providerConfig) {
		pc.httpOpts = opts
	}
}

// withHttpDisconnectServerAfter configures the disconnecting server of the harness to disconnect after sending `after` bytes.
// TODO: This should be per-deal rather than at the harness level
func withHttpDisconnectServerAfter(afterEvery int64) harnessOpt {
	return func(pc *providerConfig) {
		pc.disconnectAfterEvery = afterEvery
	}
}

func withMinPublishFees(fee abi.TokenAmount) harnessOpt {
	return func(pc *providerConfig) {
		pc.minPublishFees = fee
	}
}

func withPublishWalletBal(bal int64) harnessOpt {
	return func(pc *providerConfig) {
		pc.publishWalletBal = bal
	}
}

func withMaxStagingDealsBytes(max uint64) harnessOpt {
	return func(pc *providerConfig) {
		pc.maxStagingDealBytes = max
	}
}

func withMaxStagingDealsPercentPerHost(max uint64) harnessOpt {
	return func(pc *providerConfig) {
		pc.maxStagingDealPercentPerHost = max
	}
}

func withTransportBuilder(bldr func(controller *gomock.Controller) transport.Transport) harnessOpt {
	return func(pc *providerConfig) {
		pc.transport = bldr(pc.mockCtrl)
	}
}

func withLocalCommp() harnessOpt {
	return func(pc *providerConfig) {
		pc.localCommp = true
	}
}

func withStoredAsk(price, verifiedPrice abi.TokenAmount, minPieceSize, maxPieceSize abi.PaddedPieceSize) harnessOpt {
	return func(pc *providerConfig) {
		pc.price = price
		pc.verifiedPrice = verifiedPrice
		pc.minPieceSize = minPieceSize
		pc.maxPieceSize = maxPieceSize
	}
}

func withStateMarketBalance(locked, escrow abi.TokenAmount) harnessOpt {
	return func(pc *providerConfig) {
		pc.lockedFunds = locked
		pc.escrowFunds = escrow
	}
}

func NewHarness(t *testing.T, opts ...harnessOpt) *ProviderHarness {
	ctrl := gomock.NewController(t)
	pc := &providerConfig{
		mockCtrl: ctrl,

		minPublishFees:       abi.NewTokenAmount(100),
		maxStagingDealBytes:  10000000000,
		disconnectAfterEvery: 1048600,
		lockedFunds:          big.NewInt(3000000),
		escrowFunds:          big.NewInt(5000000),
		publishWalletBal:     1000,

		price:         abi.NewTokenAmount(0),
		verifiedPrice: abi.NewTokenAmount(0),
		minPieceSize:  abi.PaddedPieceSize(0),
		maxPieceSize:  abi.PaddedPieceSize(10737418240), //10Gib default
	}

	sealingpipelineStatus := map[lapi.SectorState]int{
		"AddPiece":       0,
		"Packing":        0,
		"PreCommit1":     1,
		"PreCommit2":     0,
		"PreCommitWait":  0,
		"WaitSeed":       1,
		"Committing":     0,
		"CommitWait":     0,
		"FinalizeSector": 0,
	}

	for _, opt := range opts {
		opt(pc)
	}
	// Create a temporary directory for all the tests.
	dir := t.TempDir()

	// setup mocks
	fn := lotusmocks.NewMockFullNode(ctrl)
	minerStub := smtestutil.NewMinerStub(ctrl)
	sps := mock_sealingpipeline.NewMockAPI(ctrl)

	// setup client and miner addrs
	minerAddr, err := address.NewIDAddress(1011)
	require.NoError(t, err)
	cAddr, err := address.NewIDAddress(1014)
	require.NoError(t, err)

	// instantiate the http servers that will serve the files
	normalServer := testutil.HttpTestUnstartedFileServer(t, dir)
	blockingServer := testutil.NewBlockingHttpTestServer(t, dir)
	disconnServer := testutil.HttpTestDisconnectingServer(t, dir, pc.disconnectAfterEvery)

	// create a provider libp2p peer
	mn := mocknet.New()
	h, err := mn.GenPeer()
	require.NoError(t, err)

	// setup the databases
	f, err := ioutil.TempFile(dir, "*.db")
	require.NoError(t, err)
	require.NoError(t, f.Close())
	sqldb, err := db.SqlDB(f.Name())
	require.NoError(t, err)
	dealsDB := db.NewDealsDB(sqldb)
	fundsDB := db.NewFundsDB(sqldb)
	logsDB := db.NewLogsDB(sqldb)
	dl := logs.NewDealLogger(logsDB)

	// Create http transport
	tspt := pc.transport
	if tspt == nil {
		tspt = httptransport.New(h, dl, pc.httpOpts...)
	}

	// publish wallet
	pw, err := address.NewIDAddress(uint64(rand.Intn(100)))
	require.NoError(t, err)

	// create the harness with default values
	ph := &ProviderHarness{
		Host:                h,
		GoMockCtrl:          ctrl,
		TempDir:             dir,
		MinerAddr:           minerAddr,
		ClientAddr:          cAddr,
		NormalServer:        normalServer,
		BlockingServer:      blockingServer,
		DisconnectingServer: disconnServer,
		Transport:           tspt,

		MockSealingPipelineAPI:       sps,
		DealsDB:                      dealsDB,
		FundsDB:                      db.NewFundsDB(sqldb),
		StorageDB:                    db.NewStorageDB(sqldb),
		PublishWallet:                pw,
		MinerStub:                    minerStub,
		MinPublishFees:               pc.minPublishFees,
		MaxStagingDealBytes:          pc.maxStagingDealBytes,
		MaxStagingDealPercentPerHost: pc.maxStagingDealPercentPerHost,
		SqlDB:                        sqldb,
	}

	// fund manager
	fminitF := fundmanager.New(fundmanager.Config{
		PubMsgBalMin: ph.MinPublishFees,
		PubMsgWallet: pw,
	})
	fm := fminitF(fn, fundsDB)

	// storage manager
	fsRepo, err := repo.NewFS(dir)
	require.NoError(t, err)
	lr, err := fsRepo.Lock(repo.StorageMiner)
	require.NoError(t, err)
	smInitF := storagemanager.New(storagemanager.Config{
		MaxStagingDealsBytes:          ph.MaxStagingDealBytes,
		MaxStagingDealsPercentPerHost: ph.MaxStagingDealPercentPerHost,
	})
	sm, err := smInitF(lr, sqldb)
	require.NoError(t, err)

	// no-op deal filter, as we are mostly testing the Provider and provider_loop here
	df := func(ctx context.Context, deal types.DealFilterParams) (bool, string, error) {
		return true, "", nil
	}

	askStore := &mockAskStore{}
	askStore.SetAsk(pc.price, pc.verifiedPrice, pc.minPieceSize, pc.maxPieceSize)

<<<<<<< HEAD
	store := mock_piecemeta.NewMockStore(ctrl)
	store.EXPECT().IsIndexed(gomock.Any()).Return(true, nil).AnyTimes()
	store.EXPECT().AddDealForPiece(gomock.Any(), gomock.Any()).Return(nil).AnyTimes()

	pm := piecemeta.NewPieceMeta(store, nil)

	prvCfg := Config{MaxTransferDuration: time.Hour, RemoteCommp: !pc.localCommp}
=======
	prvCfg := Config{
		MaxTransferDuration: time.Hour,
		RemoteCommp:         !pc.localCommp,
		TransferLimiter: TransferLimiterConfig{
			MaxConcurrent:    10,
			StallCheckPeriod: time.Millisecond,
			StallTimeout:     time.Hour,
		},
	}
>>>>>>> 5144de85
	prov, err := NewProvider(prvCfg, sqldb, dealsDB, fm, sm, fn, minerStub, minerAddr, minerStub, minerStub, sps, minerStub, df, sqldb,
		logsDB, pm, &NoOpIndexProvider{}, askStore, &mockSignatureVerifier{true, nil}, dl, tspt)
	require.NoError(t, err)
	ph.Provider = prov

	// Creates chain tipset with height 5
	chainHead, err := test.MockTipset(minerAddr, 1)
	require.NoError(t, err)
	fn.EXPECT().ChainHead(gomock.Any()).Return(chainHead, nil).AnyTimes()
	fn.EXPECT().StateDealProviderCollateralBounds(gomock.Any(), gomock.Any(), gomock.Any(), gomock.Any()).Return(lapi.DealCollateralBounds{
		Min: abi.NewTokenAmount(1),
		Max: abi.NewTokenAmount(1),
	}, nil).AnyTimes()

	fn.EXPECT().StateMarketBalance(gomock.Any(), gomock.Any(), gomock.Any()).Return(lapi.MarketBalance{
		Locked: pc.lockedFunds,
		Escrow: pc.escrowFunds,
	}, nil).AnyTimes()

	fn.EXPECT().WalletBalance(gomock.Any(), ph.PublishWallet).Return(abi.NewTokenAmount(pc.publishWalletBal), nil).AnyTimes()

	ph.MockSealingPipelineAPI.EXPECT().WorkerJobs(gomock.Any()).Return(map[uuid.UUID][]storiface.WorkerJob{}, nil).AnyTimes()

	ph.MockSealingPipelineAPI.EXPECT().SectorsSummary(gomock.Any()).Return(sealingpipelineStatus, nil).AnyTimes()

	secInfo := lapi.SectorInfo{State: lapi.SectorState(sealing.Proving)}
	ph.MockSealingPipelineAPI.EXPECT().SectorsStatus(gomock.Any(), gomock.Any(), false).Return(secInfo, nil).AnyTimes()

	ph.MockFullNode = fn

	return ph
}

func (h *ProviderHarness) shutdownAndCreateNewProvider(t *testing.T, opts ...harnessOpt) {
	pc := &providerConfig{
		minPublishFees:       abi.NewTokenAmount(100),
		maxStagingDealBytes:  10000000000,
		disconnectAfterEvery: 1048600,
		lockedFunds:          big.NewInt(300),
		escrowFunds:          big.NewInt(500),
		publishWalletBal:     1000,
	}
	for _, opt := range opts {
		opt(pc)
	}
	// shutdown old provider
	h.Provider.Stop()
	h.MinerStub = smtestutil.NewMinerStub(h.GoMockCtrl)
	// no-op deal filter, as we are mostly testing the Provider and provider_loop here
	df := func(ctx context.Context, deal types.DealFilterParams) (bool, string, error) {
		return true, "", nil
	}

	// construct a new provider with pre-existing state
	prov, err := NewProvider(h.Provider.config, h.Provider.db, h.Provider.dealsDB, h.Provider.fundManager,
		h.Provider.storageManager, h.Provider.fullnodeApi, h.MinerStub, h.MinerAddr, h.MinerStub, h.MinerStub, h.MockSealingPipelineAPI, h.MinerStub,
		df, h.Provider.logsSqlDB, h.Provider.logsDB, h.Provider.pieceMeta, &NoOpIndexProvider{}, h.Provider.askGetter,
		h.Provider.sigVerifier, h.Provider.dealLogger, h.Provider.Transport)

	require.NoError(t, err)
	h.Provider = prov
}

func (h *ProviderHarness) Start(t *testing.T, ctx context.Context) {
	h.NormalServer.Start()
	h.BlockingServer.Start()
	h.DisconnectingServer.Start()
	err := h.Provider.Start()
	require.NoError(t, err)
}

func (h *ProviderHarness) Stop() {
	_ = h.SqlDB.Close()
	h.NormalServer.Close()
	h.BlockingServer.Close()
	h.DisconnectingServer.Close()
	h.GoMockCtrl.Finish()

}

type dealProposalConfig struct {
	normalFileSize     int
	offlineDeal        bool
	verifiedDeal       bool
	providerCollateral abi.TokenAmount
	minerAddr          address.Address
	pieceCid           cid.Cid
	pieceSize          abi.PaddedPieceSize
	undefinedPieceCid  bool
	startEpoch         abi.ChainEpoch
	endEpoch           abi.ChainEpoch
	label              market.DealLabel
	carVersion         CarVersion
}

// dealProposalOpt allows configuration of the deal proposal
type dealProposalOpt func(dc *dealProposalConfig)

// withNormalFileSize configures the deal proposal to use a normal file of the given size.
// note: the carv2 file size will be larger than this
func withNormalFileSize(normalFileSize int) dealProposalOpt {
	return func(dc *dealProposalConfig) {
		dc.normalFileSize = normalFileSize
	}
}

type CarVersion int

const CarVersion1 = CarVersion(1)
const CarVersion2 = CarVersion(2)

// withCarVersion sets the CAR file version to be either v1 or v2
func withCarVersion(v CarVersion) dealProposalOpt {
	return func(dc *dealProposalConfig) {
		dc.carVersion = v
	}
}

func withOfflineDeal() dealProposalOpt {
	return func(dc *dealProposalConfig) {
		dc.offlineDeal = true
	}
}

func withVerifiedDeal() dealProposalOpt {
	return func(dc *dealProposalConfig) {
		dc.verifiedDeal = true
	}
}

func withProviderCollateral(amt abi.TokenAmount) dealProposalOpt {
	return func(dc *dealProposalConfig) {
		dc.providerCollateral = amt
	}
}

func withMinerAddr(addr address.Address) dealProposalOpt {
	return func(dc *dealProposalConfig) {
		dc.minerAddr = addr
	}
}

func withPieceCid(c cid.Cid) dealProposalOpt {
	return func(dc *dealProposalConfig) {
		dc.pieceCid = c
	}
}

func withPieceSize(size abi.PaddedPieceSize) dealProposalOpt {
	return func(dc *dealProposalConfig) {
		dc.pieceSize = size
	}
}

func withUndefinedPieceCid() dealProposalOpt {
	return func(dc *dealProposalConfig) {
		dc.undefinedPieceCid = true
	}
}

func withEpochs(start, end abi.ChainEpoch) dealProposalOpt {
	return func(dc *dealProposalConfig) {
		dc.startEpoch = start
		dc.endEpoch = end
	}
}

func (ph *ProviderHarness) newDealBuilder(t *testing.T, seed int, opts ...dealProposalOpt) *testDealBuilder {
	tbuilder := &testDealBuilder{t: t, ph: ph}

	dc := &dealProposalConfig{
		normalFileSize:     2000000,
		verifiedDeal:       false,
		providerCollateral: abi.NewTokenAmount(1),
		minerAddr:          tbuilder.ph.MinerAddr,
		pieceCid:           cid.Undef,
		undefinedPieceCid:  false,
		startEpoch:         50000,
		endEpoch:           800000,
		carVersion:         CarVersion2,
	}
	for _, opt := range opts {
		opt(dc)
	}

	// generate a CARv2 file using a random seed in the tempDir
	randomFilepath, err := testutil.CreateRandomFile(tbuilder.ph.TempDir, seed, dc.normalFileSize)
	require.NoError(tbuilder.t, err)
	rootCid, carFilePath, err := testutil.CreateDenseCARv2(tbuilder.ph.TempDir, randomFilepath)
	require.NoError(tbuilder.t, err)

	// if the file should be a version 1 car file
	if dc.carVersion == CarVersion1 {
		// Just get the data out of the car file and write it to disk
		// (a car v1 is just the data portion of the car v2)
		cv2r, err := carv2.OpenReader(carFilePath)
		require.NoError(tbuilder.t, err)
		r, err := cv2r.DataReader()
		require.NoError(tbuilder.t, err)
		carData, err := io.ReadAll(r)
		require.NoError(tbuilder.t, err)
		carv1Path := path.Join(tbuilder.ph.TempDir, "v1.car")
		err = os.WriteFile(carv1Path, carData, 0644)
		require.NoError(tbuilder.t, err)
		rd, err := carv2.OpenReader(carv1Path)
		require.NoError(tbuilder.t, err)
		defer rd.Close()
		carFilePath = carv1Path
	}

	// generate CommP of the CARv2 file
	cidAndSize, err := GenerateCommP(carFilePath)
	require.NoError(tbuilder.t, err)

	var pieceCid = cidAndSize.PieceCID
	if dc.pieceCid != cid.Undef {
		pieceCid = dc.pieceCid
	}
	if dc.undefinedPieceCid {
		pieceCid = cid.Undef
	}
	var pieceSize = cidAndSize.Size
	if dc.pieceSize != abi.PaddedPieceSize(0) {
		pieceSize = dc.pieceSize
	}

	// build the deal proposal
	proposal := market.DealProposal{
		PieceCID:             pieceCid,
		PieceSize:            pieceSize,
		VerifiedDeal:         dc.verifiedDeal,
		Client:               tbuilder.ph.ClientAddr,
		Provider:             dc.minerAddr,
		Label:                dc.label,
		StartEpoch:           dc.startEpoch,
		EndEpoch:             dc.endEpoch,
		StoragePricePerEpoch: abi.NewTokenAmount(1),
		ProviderCollateral:   dc.providerCollateral,
		ClientCollateral:     abi.NewTokenAmount(1),
	}

	carv2Fileinfo, err := os.Stat(carFilePath)
	require.NoError(tbuilder.t, err)
	name := carv2Fileinfo.Name()

	req := tspttypes.HttpRequest{URL: "http://foo.bar"}
	xferParams, err := json.Marshal(req)
	require.NoError(t, err)

	// assemble the final deal params to send to the provider
	dealParams := &types.DealParams{
		DealUUID:  uuid.New(),
		IsOffline: dc.offlineDeal,
		ClientDealProposal: market.ClientDealProposal{
			Proposal: proposal,
			ClientSignature: acrypto.Signature{
				Type: acrypto.SigTypeBLS,
				Data: []byte("sig"),
			}, // We don't do signature verification in Boost SM testing.
		},
		DealDataRoot: rootCid,
		Transfer: types.Transfer{
			Type:   "http",
			Params: xferParams,
			Size:   uint64(carv2Fileinfo.Size()),
		},
	}

	td := &testDeal{
		ph:            tbuilder.ph,
		params:        dealParams,
		carv2FilePath: carFilePath,
		carv2FileName: name,
	}

	publishCid := testutil.GenerateCid()
	finalPublishCid := testutil.GenerateCid()
	dealId := abi.DealID(rand.Intn(100))
	sectorId := abi.SectorNumber(rand.Intn(100))
	offset := abi.PaddedPieceSize(rand.Intn(100))

	tbuilder.ms = tbuilder.ph.MinerStub.ForDeal(dealParams, publishCid, finalPublishCid, dealId, sectorId, offset)
	tbuilder.td = td
	return tbuilder
}

type minerStubCall struct {
	err      error
	blocking bool
}

type testDealBuilder struct {
	t  *testing.T
	td *testDeal
	ph *ProviderHarness

	ms               *smtestutil.MinerStubBuilder
	msNoOp           bool
	msCommp          *minerStubCall
	msPublish        *minerStubCall
	msPublishConfirm *minerStubCall
	msAddPiece       *minerStubCall
}

func (tbuilder *testDealBuilder) withPublishFailing(err error) *testDealBuilder {
	tbuilder.msPublish = &minerStubCall{err: err}
	return tbuilder
}

func (tbuilder *testDealBuilder) withPublishConfirmFailing(err error) *testDealBuilder {
	tbuilder.msPublishConfirm = &minerStubCall{err: err}
	return tbuilder
}

func (tbuilder *testDealBuilder) withAddPieceFailing(err error) *testDealBuilder {
	tbuilder.msAddPiece = &minerStubCall{err: err}
	return tbuilder
}

func (tbuilder *testDealBuilder) withCommpBlocking() *testDealBuilder {
	tbuilder.msCommp = &minerStubCall{blocking: true}
	return tbuilder
}

func (tbuilder *testDealBuilder) withCommpNonBlocking() *testDealBuilder {
	tbuilder.msCommp = &minerStubCall{blocking: false}
	return tbuilder
}

func (tbuilder *testDealBuilder) withPublishBlocking() *testDealBuilder {
	tbuilder.msPublish = &minerStubCall{blocking: true}
	return tbuilder
}

func (tbuilder *testDealBuilder) withPublishNonBlocking() *testDealBuilder {
	tbuilder.msPublish = &minerStubCall{blocking: false}
	return tbuilder
}

func (tbuilder *testDealBuilder) withPublishConfirmBlocking() *testDealBuilder {
	tbuilder.msPublishConfirm = &minerStubCall{blocking: true}
	return tbuilder
}

func (tbuilder *testDealBuilder) withPublishConfirmNonBlocking() *testDealBuilder {
	tbuilder.msPublishConfirm = &minerStubCall{blocking: false}
	return tbuilder
}

func (tbuilder *testDealBuilder) withAddPieceBlocking() *testDealBuilder {
	tbuilder.msAddPiece = &minerStubCall{blocking: true}
	return tbuilder
}

func (tbuilder *testDealBuilder) withAddPieceNonBlocking() *testDealBuilder {
	tbuilder.msAddPiece = &minerStubCall{blocking: false}
	return tbuilder
}

func (tbuilder *testDealBuilder) withAllMinerCallsNonBlocking() *testDealBuilder {
	tbuilder.msCommp = &minerStubCall{blocking: false}
	tbuilder.msPublish = &minerStubCall{blocking: false}
	tbuilder.msPublishConfirm = &minerStubCall{blocking: false}
	tbuilder.msAddPiece = &minerStubCall{blocking: false}
	return tbuilder
}

func (tbuilder *testDealBuilder) withAllMinerCallsBlocking() *testDealBuilder {
	tbuilder.msCommp = &minerStubCall{blocking: true}
	tbuilder.msPublish = &minerStubCall{blocking: true}
	tbuilder.msPublishConfirm = &minerStubCall{blocking: true}
	tbuilder.msAddPiece = &minerStubCall{blocking: true}

	return tbuilder
}

func (tbuilder *testDealBuilder) withBlockingHttpServer() *testDealBuilder {
	tbuilder.ph.BlockingServer.AddFile(tbuilder.td.carv2FileName)
	tbuilder.setTransferParams(tbuilder.td.ph.BlockingServer.URL)
	return tbuilder
}

func (tbuilder *testDealBuilder) withNoOpMinerStub() *testDealBuilder {
	tbuilder.msNoOp = true
	return tbuilder
}

func (tbuilder *testDealBuilder) withDisconnectingHttpServer() *testDealBuilder {
	tbuilder.setTransferParams(tbuilder.ph.DisconnectingServer.URL)
	return tbuilder
}

func (tbuilder *testDealBuilder) withNormalHttpServer() *testDealBuilder {
	tbuilder.setTransferParams(tbuilder.ph.NormalServer.URL)
	return tbuilder
}

func (tbuilder *testDealBuilder) setTransferParams(serverURL string) {
	transferParams := &tspttypes.HttpRequest{URL: serverURL + "/" + filepath.Base(tbuilder.td.carv2FilePath)}
	transferParamsJSON, err := json.Marshal(transferParams)
	if err != nil {
		panic(err)
	}
	tbuilder.td.params.Transfer.Params = transferParamsJSON
}

func (tbuilder *testDealBuilder) build() *testDeal {
	// if the miner stub is supposed to be a no-op, setup a no-op and don't build any other stub behaviour
	if tbuilder.msNoOp {
		tbuilder.ms.SetupNoOp()
	} else {
		tbuilder.buildCommp().buildPublish().buildPublishConfirm().buildAddPiece()
	}

	testDeal := tbuilder.td

	testDeal.stubOutput = tbuilder.ms.Output()
	testDeal.tBuilder = tbuilder
	return testDeal
}

func (tbuilder *testDealBuilder) buildCommp() *testDealBuilder {
	if tbuilder.msCommp != nil {
		if err := tbuilder.msCommp.err; err != nil {
			tbuilder.ms.SetupCommpFailure(err)
		} else {
			tbuilder.ms.SetupCommp(tbuilder.msCommp.blocking)
		}
	}

	return tbuilder
}

func (tbuilder *testDealBuilder) buildPublish() *testDealBuilder {
	if tbuilder.msPublish != nil {
		if err := tbuilder.msPublish.err; err != nil {
			tbuilder.ms.SetupPublishFailure(err)
		} else {
			tbuilder.ms.SetupPublish(tbuilder.msPublish.blocking)
		}
	}
	return tbuilder
}

func (tbuilder *testDealBuilder) buildPublishConfirm() *testDealBuilder {
	if tbuilder.msPublishConfirm != nil {
		if err := tbuilder.msPublishConfirm.err; err != nil {
			tbuilder.ms.SetupPublishConfirmFailure(err)
		} else {
			tbuilder.ms.SetupPublishConfirm(tbuilder.msPublishConfirm.blocking)
		}
	}

	return tbuilder
}

func (tbuilder *testDealBuilder) buildAddPiece() *testDealBuilder {
	if tbuilder.msAddPiece != nil {
		if err := tbuilder.msAddPiece.err; err != nil {
			tbuilder.ms.SetupAddPieceFailure(err)
		} else {
			tbuilder.ms.SetupAddPiece(tbuilder.msAddPiece.blocking)
		}
	}

	return tbuilder
}

type testDeal struct {
	ph            *ProviderHarness
	params        *types.DealParams
	carv2FilePath string
	carv2FileName string
	stubOutput    *smtestutil.StubbedMinerOutput
	sub           event.Subscription

	tBuilder *testDealBuilder
}

func (td *testDeal) executeAndSubscribeImportOfflineDeal() error {
	pi, err := td.ph.Provider.ImportOfflineDealData(context.Background(), td.params.DealUUID, td.carv2FilePath)
	if err != nil {
		return err
	}
	if !pi.Accepted {
		return errors.New("deal not accepted")
	}
	dh := td.ph.Provider.getDealHandler(td.params.DealUUID)
	sub, err := dh.subscribeUpdates()
	if err != nil {
		return err
	}
	td.sub = sub

	return nil
}

func (td *testDeal) executeAndSubscribe() error {
	pi, err := td.ph.Provider.ExecuteDeal(context.Background(), td.params, "")
	if err != nil {
		return err
	}
	if !pi.Accepted {
		return fmt.Errorf("deal not accepted: %s", pi.Reason)
	}
	dh := td.ph.Provider.getDealHandler(td.params.DealUUID)
	sub, err := dh.subscribeUpdates()
	if err != nil {
		return err
	}
	td.sub = sub

	return nil
}

func (td *testDeal) waitForError(errContains string, retryType types.DealRetryType) error {
	if td.sub == nil {
		return errors.New("no subcription for deal")
	}

	for i := range td.sub.Out() {
		st := i.(types.ProviderDealState)
		if len(st.Err) != 0 {
			if !strings.Contains(st.Err, errContains) {
				return fmt.Errorf("actual error does not contain expected error, expected: %s, actual:%s", errContains, st.Err)
			}
			if st.Retry != retryType {
				return fmt.Errorf("retry type does not match expected type, expected: %s, actual:%s", retryType, st.Retry)
			}

			return nil
		}
	}

	return errors.New("did not get any error")
}

func (td *testDeal) waitForCheckpoint(cp dealcheckpoints.Checkpoint) error {
	if td.sub == nil {
		return errors.New("no subcription for deal")
	}

LOOP:
	for i := range td.sub.Out() {
		st := i.(types.ProviderDealState)
		if len(st.Err) != 0 {
			return errors.New(st.Err)
		}
		if st.Checkpoint == cp {
			break LOOP
		}
	}

	return nil
}

func (td *testDeal) waitForSealingState(secState lapi.SectorState) error {
	if td.sub == nil {
		return errors.New("no subcription for deal")
	}

	for i := range td.sub.Out() {
		st := i.(types.ProviderDealState)
		if len(st.Err) != 0 {
			return errors.New(st.Err)
		}
		si, err := td.ph.MockSealingPipelineAPI.SectorsStatus(context.Background(), st.SectorID, false)
		if err != nil {
			return err
		}
		if si.State == secState {
			return nil
		}
	}

	return fmt.Errorf("did not reach sealing state %s", secState)
}

func (td *testDeal) updateWithRestartedProvider(ph *ProviderHarness) *testDealBuilder {
	old := td.stubOutput

	td.ph = ph
	td.tBuilder.msCommp = nil
	td.tBuilder.msPublish = nil
	td.tBuilder.msAddPiece = nil
	td.tBuilder.msPublishConfirm = nil

	td.tBuilder.ph = ph
	td.tBuilder.td = td
	td.tBuilder.ms = ph.MinerStub.ForDeal(td.params, old.PublishCid, old.FinalPublishCid, old.DealID, old.SectorID, old.Offset)

	return td.tBuilder
}

func (td *testDeal) waitForAndAssert(t *testing.T, ctx context.Context, cp dealcheckpoints.Checkpoint) {
	require.NoError(t, td.waitForCheckpoint(cp))

	switch cp {
	case dealcheckpoints.Accepted:
		td.ph.AssertAccepted(t, ctx, td.params)
	case dealcheckpoints.Transferred:
		td.ph.AssertTransferred(t, ctx, td.params)
	case dealcheckpoints.Published:
		td.ph.AssertPublished(t, ctx, td.params, td.stubOutput)
	case dealcheckpoints.PublishConfirmed:
		td.ph.AssertPublishConfirmed(t, ctx, td.params, td.stubOutput)
	case dealcheckpoints.AddedPiece:
		td.ph.AssertPieceAdded(t, ctx, td.params, td.stubOutput, td.carv2FilePath)
	default:
		t.Fail()
	}
}

func (td *testDeal) unblockTransfer() {
	td.ph.BlockingServer.UnblockFile(td.carv2FileName)
}

func (td *testDeal) unblockCommp() {
	td.ph.MinerStub.UnblockCommp(td.params.DealUUID)
}

func (td *testDeal) unblockPublish() {
	td.ph.MinerStub.UnblockPublish(td.params.DealUUID)
}

func (td *testDeal) unblockWaitForPublish() {
	td.ph.MinerStub.UnblockWaitForPublish(td.params.DealUUID)
}

func (td *testDeal) unblockAddPiece() {
	td.ph.MinerStub.UnblockAddPiece(td.params.DealUUID)
}

func (td *testDeal) assertPieceAdded(t *testing.T, ctx context.Context) {
	td.ph.AssertPieceAdded(t, ctx, td.params, td.stubOutput, td.carv2FilePath)
}

func (td *testDeal) assertDealPublished(t *testing.T, ctx context.Context) {
	td.ph.AssertPublished(t, ctx, td.params, td.stubOutput)
}

func (td *testDeal) assertDealFailedTransferNonRecoverable(t *testing.T, ctx context.Context, errStr string) {
	td.ph.AssertDealFailedTransferNonRecoverable(t, ctx, td.params, errStr)
}

func (td *testDeal) assertEventuallyDealCleanedup(t *testing.T, ctx context.Context) {
	td.ph.AssertEventuallyDealCleanedup(t, ctx, td.params)
}

func (td *testDeal) assertDealFailedNonRecoverable(t *testing.T, ctx context.Context, errContains string) {
	dbState, err := td.ph.DealsDB.ByID(ctx, td.params.DealUUID)
	require.NoError(t, err)

	require.NotEmpty(t, dbState.Err)
	require.Contains(t, dbState.Err, errContains)
	require.EqualValues(t, dealcheckpoints.Complete, dbState.Checkpoint)
	require.EqualValues(t, types.DealRetryFatal, dbState.Retry)
}

type NoOpIndexProvider struct{}

func (n *NoOpIndexProvider) Enabled() bool {
	return true
}

func (n *NoOpIndexProvider) AnnounceBoostDeal(ctx context.Context, pds *types.ProviderDealState) (cid.Cid, error) {
	return testutil.GenerateCid(), nil
}

func (n *NoOpIndexProvider) Start(_ context.Context) {

}

type mockAskStore struct {
	ask *storagemarket.StorageAsk
}

func (m *mockAskStore) SetAsk(price, verifiedPrice abi.TokenAmount, minPieceSize, maxPieceSize abi.PaddedPieceSize) {
	m.ask = &storagemarket.StorageAsk{
		Price:         price,
		VerifiedPrice: verifiedPrice,
		MinPieceSize:  minPieceSize,
		MaxPieceSize:  maxPieceSize,
	}

}

func (m *mockAskStore) GetAsk() *storagemarket.SignedStorageAsk {
	return &storagemarket.SignedStorageAsk{
		Ask: m.ask,
	}
}

type mockSignatureVerifier struct {
	valid bool
	err   error
}

func (m *mockSignatureVerifier) VerifySignature(ctx context.Context, sig acrypto.Signature, addr address.Address, input []byte, encodedTs shared.TipSetToken) (bool, error) {
	return m.valid, m.err
}<|MERGE_RESOLUTION|>--- conflicted
+++ resolved
@@ -1428,15 +1428,12 @@
 	askStore := &mockAskStore{}
 	askStore.SetAsk(pc.price, pc.verifiedPrice, pc.minPieceSize, pc.maxPieceSize)
 
-<<<<<<< HEAD
 	store := mock_piecemeta.NewMockStore(ctrl)
 	store.EXPECT().IsIndexed(gomock.Any()).Return(true, nil).AnyTimes()
 	store.EXPECT().AddDealForPiece(gomock.Any(), gomock.Any()).Return(nil).AnyTimes()
 
 	pm := piecemeta.NewPieceMeta(store, nil)
 
-	prvCfg := Config{MaxTransferDuration: time.Hour, RemoteCommp: !pc.localCommp}
-=======
 	prvCfg := Config{
 		MaxTransferDuration: time.Hour,
 		RemoteCommp:         !pc.localCommp,
@@ -1446,7 +1443,6 @@
 			StallTimeout:     time.Hour,
 		},
 	}
->>>>>>> 5144de85
 	prov, err := NewProvider(prvCfg, sqldb, dealsDB, fm, sm, fn, minerStub, minerAddr, minerStub, minerStub, sps, minerStub, df, sqldb,
 		logsDB, pm, &NoOpIndexProvider{}, askStore, &mockSignatureVerifier{true, nil}, dl, tspt)
 	require.NoError(t, err)
