--- conflicted
+++ resolved
@@ -1459,11 +1459,7 @@
 		},
 	}
 	prov, err := NewProvider(prvCfg, sqldb, dealsDB, fm, sm, fn, minerStub, minerAddr, minerStub, minerStub, sps, minerStub, df, sqldb,
-<<<<<<< HEAD
-		logsDB, pm, &NoOpIndexProvider{}, askStore, &mockSignatureVerifier{true, nil}, dl, tspt)
-=======
-		logsDB, dagStore, ps, minerStub, askStore, &mockSignatureVerifier{true, nil}, dl, tspt)
->>>>>>> aaf4affb
+		logsDB, pm, minerStub, askStore, &mockSignatureVerifier{true, nil}, dl, tspt)
 	require.NoError(t, err)
 	ph.Provider = prov
 
@@ -1518,11 +1514,7 @@
 	// construct a new provider with pre-existing state
 	prov, err := NewProvider(h.Provider.config, h.Provider.db, h.Provider.dealsDB, h.Provider.fundManager,
 		h.Provider.storageManager, h.Provider.fullnodeApi, h.MinerStub, h.MinerAddr, h.MinerStub, h.MinerStub, h.MockSealingPipelineAPI, h.MinerStub,
-<<<<<<< HEAD
-		df, h.Provider.logsSqlDB, h.Provider.logsDB, h.Provider.piecedirectory, &NoOpIndexProvider{}, h.Provider.askGetter,
-=======
-		df, h.Provider.logsSqlDB, h.Provider.logsDB, h.Provider.dagst, h.Provider.ps, h.MinerStub, h.Provider.askGetter,
->>>>>>> aaf4affb
+		df, h.Provider.logsSqlDB, h.Provider.logsDB, h.Provider.piecedirectory, h.MinerStub, h.Provider.askGetter,
 		h.Provider.sigVerifier, h.Provider.dealLogger, h.Provider.Transport)
 
 	require.NoError(t, err)
