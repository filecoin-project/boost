--- conflicted
+++ resolved
@@ -10,11 +10,6 @@
 	"sync"
 	"time"
 
-<<<<<<< HEAD
-=======
-	"github.com/filecoin-project/boost-gfm/piecestore"
-	"github.com/filecoin-project/boost-gfm/shared"
->>>>>>> f6282d9b
 	"github.com/filecoin-project/boost-gfm/storagemarket"
 	"github.com/filecoin-project/boost/api"
 	"github.com/filecoin-project/boost/build"
@@ -135,29 +130,16 @@
 
 	dealLogger *logs.DealLogger
 
-<<<<<<< HEAD
 	piecedirectory *piecedirectory.PieceDirectory
 	ip             types.IndexProvider
 	askGetter      types.AskGetter
 	sigVerifier    types.SignatureVerifier
-=======
-	dagst DagstoreShardRegistry
-	ps    piecestore.PieceStore
-
-	ip          types.IndexProvider
-	askGetter   types.AskGetter
-	sigVerifier types.SignatureVerifier
->>>>>>> f6282d9b
 }
 
 func NewProvider(cfg Config, sqldb *sql.DB, dealsDB *db.DealsDB, fundMgr *fundmanager.FundManager, storageMgr *storagemanager.StorageManager,
 	fullnodeApi v1api.FullNode, dp types.DealPublisher, addr address.Address, pa types.PieceAdder, commpCalc smtypes.CommpCalculator,
 	sps sealingpipeline.API, cm types.ChainDealManager, df dtypes.StorageDealFilter, logsSqlDB *sql.DB, logsDB *db.LogsDB,
-<<<<<<< HEAD
 	piecedirectory *piecedirectory.PieceDirectory, ip types.IndexProvider, askGetter types.AskGetter,
-=======
-	dagst DagstoreShardRegistry, ps piecestore.PieceStore, ip types.IndexProvider, askGetter types.AskGetter,
->>>>>>> f6282d9b
 	sigVerifier types.SignatureVerifier, dl *logs.DealLogger, tspt transport.Transport) (*Provider, error) {
 
 	xferLimiter, err := newTransferLimiter(cfg.TransferLimiter)
