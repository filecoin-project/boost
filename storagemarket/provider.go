--- conflicted
+++ resolved
@@ -2,7 +2,6 @@
 
 import (
 	"context"
-	"database/sql"
 	"fmt"
 	"os"
 	"path"
@@ -272,114 +271,4 @@
 	}
 	dh.cancel(ctx)
 	return nil
-<<<<<<< HEAD
-}
-
-var ErrDealNotFound = fmt.Errorf("deal not found")
-
-func (p *Provider) Deal(ctx context.Context, dealUuid uuid.UUID) (*types.ProviderDealState, error) {
-	deal, err := p.db.ByID(ctx, dealUuid)
-	if xerrors.Is(err, sql.ErrNoRows) {
-		return nil, fmt.Errorf("getting deal %s: %w", dealUuid, ErrDealNotFound)
-	}
-	return deal, nil
-}
-
-type acceptDealReq struct {
-	rsp  chan acceptDealResp
-	deal *types.ProviderDealState
-}
-
-type acceptDealResp struct {
-	accepted bool
-	ri       *api.ProviderDealRejectionInfo
-	err      error
-}
-
-type failedDealReq struct {
-	st  *types.ProviderDealState
-	err error
-}
-
-type restartReq struct {
-	deal *types.ProviderDealState
-}
-
-// TODO: This is transient -> If it dosen't work out, we will use locks.
-// 1:N will move this problem elsewhere.
-func (p *Provider) loop() {
-	defer p.wg.Done()
-
-	for {
-		select {
-		case restartReq := <-p.restartDealsChan:
-			log.Infow("restart deal", "id", restartReq.deal.DealUuid)
-
-			// Put ANY RESTART SYNCHRONIZATION LOGIC HERE.
-			// ....
-			//
-			p.wg.Add(1)
-			go func() {
-				defer p.wg.Done()
-
-				p.doDeal(restartReq.deal)
-			}()
-
-		case dealReq := <-p.acceptDealsChan:
-			deal := dealReq.deal
-			log.Infow("process accept deal request", "id", deal.DealUuid)
-
-			writeDealResp := func(accepted bool, ri *api.ProviderDealRejectionInfo, err error) {
-				select {
-				case dealReq.rsp <- acceptDealResp{accepted, ri, err}:
-				case <-p.ctx.Done():
-					return
-				}
-			}
-
-			var err error
-			if err != nil {
-				go writeDealResp(false, nil, err)
-				continue
-			}
-
-			// TODO: Deal filter, storage space manager, fund manager etc . basically synchronization
-			// send rejection if deal is not accepted by the above filters
-			accepted := true
-			if !accepted {
-				go writeDealResp(false, &api.ProviderDealRejectionInfo{}, nil)
-				continue
-			}
-			go writeDealResp(true, nil, nil)
-
-			// write deal state to the database
-			log.Infow("insert deal into DB", "id", deal.DealUuid)
-
-			deal.CreatedAt = time.Now()
-			deal.Checkpoint = dealcheckpoints.New
-
-			err = p.db.Insert(p.ctx, deal)
-			if err != nil {
-				go writeDealResp(false, nil, err)
-				continue
-			}
-
-			// start executing the deal
-			p.wg.Add(1)
-			go func() {
-				defer p.wg.Done()
-
-				p.doDeal(deal)
-			}()
-
-		case failedDeal := <-p.failedDealsChan:
-			log.Errorw("deal failed", "id", failedDeal.st.DealUuid, "err", failedDeal.err)
-			// Release storage space , funds, shared resources etc etc.
-
-		case <-p.ctx.Done():
-			return
-		}
-	}
-=======
->>>>>>> b4a43da2
 }