--- conflicted
+++ resolved
@@ -301,7 +301,6 @@
 		}, nil
 	}
 
-<<<<<<< HEAD
 	// Start executing the deal
 	res, err := p.executeDeal(ctx, ds)
 	p.logDealAcceptReject(dp, res, err)
@@ -328,8 +327,6 @@
 	ctx, span := tracing.Tracer.Start(ctx, "Provider.executeDeal")
 	defer span.End()
 
-=======
->>>>>>> 5b365a30
 	ri, err := func() (*api.ProviderDealRejectionInfo, error) {
 		// send the deal to the main provider loop for execution
 		resp, err := p.checkForDealAcceptance(ctx, &ds, false)
