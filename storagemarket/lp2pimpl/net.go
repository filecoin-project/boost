package lp2pimpl

import (
	"context"
	"fmt"
	"time"

	"github.com/filecoin-project/boost/storagemarket"
	"github.com/filecoin-project/boost/storagemarket/types"
	cborutil "github.com/filecoin-project/go-cbor-util"
	"github.com/filecoin-project/go-fil-markets/shared"
	logging "github.com/ipfs/go-log/v2"
	"github.com/libp2p/go-libp2p-core/host"
	"github.com/libp2p/go-libp2p-core/network"
	"github.com/libp2p/go-libp2p-core/peer"
	"github.com/libp2p/go-libp2p-core/protocol"
	"golang.org/x/xerrors"
)

var log = logging.Logger("boost-net")

const DealProtocolID = "/fil/storage/mk/1.2.0"
const DealStatusV2ProtocolID = "/fil/storage/mk/dealstatus/1.2.0"
const providerReadDeadline = 10 * time.Second
const providerWriteDeadline = 10 * time.Second
const clientReadDeadline = 10 * time.Second
const clientWriteDeadline = 10 * time.Second

// DealClientOption is an option for configuring the libp2p storage deal client
type DealClientOption func(*DealClient)

// RetryParameters changes the default parameters around connection reopening
func RetryParameters(minDuration time.Duration, maxDuration time.Duration, attempts float64, backoffFactor float64) DealClientOption {
	return func(c *DealClient) {
		c.retryStream.SetOptions(shared.RetryParameters(minDuration, maxDuration, attempts, backoffFactor))
	}
}

// DealClient sends deal proposals over libp2p
type DealClient struct {
	retryStream *shared.RetryStream
}

// SendDealProposal sends a deal proposal over a libp2p stream to the peer
func (c *DealClient) SendDealProposal(ctx context.Context, id peer.ID, params types.DealParams) (*types.DealResponse, error) {
	log.Debugw("send deal proposal", "id", params.DealUUID, "provider-peer", id)

	// Create a libp2p stream to the provider
	s, err := c.retryStream.OpenStream(ctx, id, []protocol.ID{DealProtocolID})
	if err != nil {
		return nil, err
	}

	defer s.Close() // nolint

	// Set a deadline on writing to the stream so it doesn't hang
	_ = s.SetWriteDeadline(time.Now().Add(clientWriteDeadline))
	defer s.SetWriteDeadline(time.Time{}) // nolint

	// Write the deal proposal to the stream
	if err = cborutil.WriteCborRPC(s, &params); err != nil {
		return nil, xerrors.Errorf("sending deal proposal: %w", err)
	}

	// Set a deadline on reading from the stream so it doesn't hang
	_ = s.SetReadDeadline(time.Now().Add(clientReadDeadline))
	defer s.SetReadDeadline(time.Time{}) // nolint

	// Read the response from the stream
	var resp types.DealResponse
	if err := resp.UnmarshalCBOR(s); err != nil {
		return nil, xerrors.Errorf("reading proposal response: %w", err)
	}

	log.Debugw("received deal proposal response", "id", params.DealUUID, "accepted", resp.Accepted, "reason", resp.Message)

	return &resp, nil
}

func (c *DealClient) SendDealStatusRequest(ctx context.Context, id peer.ID, req types.DealStatusRequest) (*types.DealStatusResponse, error) {
	log.Debugw("send deal status req", "id", req.DealUUID)

	// Create a libp2p stream to the provider
	s, err := c.retryStream.OpenStream(ctx, id, []protocol.ID{DealStatusV2ProtocolID})
	if err != nil {
		return nil, err
	}

	defer s.Close() // nolint

	// Set a deadline on writing to the stream so it doesn't hang
	_ = s.SetWriteDeadline(time.Now().Add(clientWriteDeadline))
	defer s.SetWriteDeadline(time.Time{}) // nolint

	// Write the deal proposal to the stream
	if err = cborutil.WriteCborRPC(s, &req); err != nil {
		return nil, xerrors.Errorf("sending deal status req: %w", err)
	}

	// Set a deadline on reading from the stream so it doesn't hang
	_ = s.SetReadDeadline(time.Now().Add(clientReadDeadline))
	defer s.SetReadDeadline(time.Time{}) // nolint

	// Read the response from the stream
	var resp types.DealStatusResponse
	if err := resp.UnmarshalCBOR(s); err != nil {
		return nil, xerrors.Errorf("reading deal status response: %w", err)
	}

	log.Debugw("received deal status response", "id", resp.DealUUID, "status", resp.DealStatus)

	return &resp, nil
}

func NewDealClient(h host.Host, options ...DealClientOption) *DealClient {
	c := &DealClient{
		retryStream: shared.NewRetryStream(h),
	}
	for _, option := range options {
		option(c)
	}
	return c
}

// DealProvider listens for incoming deal proposals over libp2p
type DealProvider struct {
	ctx  context.Context
	host host.Host
	prov *storagemarket.Provider
}

func NewDealProvider(h host.Host, prov *storagemarket.Provider) *DealProvider {
	p := &DealProvider{
		host: h,
		prov: prov,
	}
	return p
}

func (p *DealProvider) Start(ctx context.Context) {
	p.ctx = ctx
	p.host.SetStreamHandler(DealProtocolID, p.handleNewDealStream)
<<<<<<< HEAD
	p.host.SetStreamHandler(mktssm.AskProtocolID, p.handleNewAskStream)
	p.host.SetStreamHandler(DealStatusV2ProtocolID, p.handleNewDealStatusStream)
=======
>>>>>>> 30bea7a2
}

func (p *DealProvider) Stop() {
	p.host.RemoveStreamHandler(DealProtocolID)
<<<<<<< HEAD
	p.host.RemoveStreamHandler(mktssm.AskProtocolID)
	p.host.RemoveStreamHandler(DealStatusV2ProtocolID)
=======
>>>>>>> 30bea7a2
}

// Called when the client opens a libp2p stream with a new deal proposal
func (p *DealProvider) handleNewDealStream(s network.Stream) {
	fmt.Println("\n HELLO")

	defer s.Close()

	// Set a deadline on reading from the stream so it doesn't hang
	_ = s.SetReadDeadline(time.Now().Add(providerReadDeadline))
	defer s.SetReadDeadline(time.Time{}) // nolint

	// Read the deal proposal from the stream
	var proposal types.DealParams
	err := proposal.UnmarshalCBOR(s)
	if err != nil {
		log.Warnw("reading storage deal proposal from stream", "err", err)
		return
	}

	log.Infow("received deal proposal", "id", proposal.DealUUID, "client-peer", s.Conn().RemotePeer())

	// Start executing the deal.
	// Note: This method just waits for the deal to be accepted, it doesn't
	// wait for deal execution to complete.
	res, _, err := p.prov.ExecuteDeal(&proposal, s.Conn().RemotePeer())
	if err != nil {
		log.Warnw("executing deal proposal", "id", proposal.DealUUID, "err", err)
		return
	}

	// Set a deadline on writing to the stream so it doesn't hang
	_ = s.SetWriteDeadline(time.Now().Add(providerWriteDeadline))
	defer s.SetWriteDeadline(time.Time{}) // nolint

	// Write the response to the client
	log.Infow("send deal proposal response", "id", proposal.DealUUID, "accepted", res.Accepted, "msg", res.Reason)
	err = cborutil.WriteCborRPC(s, &types.DealResponse{Accepted: res.Accepted, Message: res.Reason})
	if err != nil {
		log.Warnw("writing deal response", "id", proposal.DealUUID, "err", err)
		return
	}
<<<<<<< HEAD
}

func (p *DealProvider) handleNewDealStatusStream(s network.Stream) {
	defer s.Close()

	_ = s.SetReadDeadline(time.Now().Add(providerReadDeadline))
	defer s.SetReadDeadline(time.Time{}) // nolint

	var req types.DealStatusRequest
	err := req.UnmarshalCBOR(s)
	if err != nil {
		log.Warnw("reading deal status request from stream", "err", err)
		return
	}
	log.Debugw("received deal status request", "id", req.DealUUID, "client-peer", s.Conn().RemotePeer())

	// Set a deadline on writing to the stream so it doesn't hang
	_ = s.SetWriteDeadline(time.Now().Add(providerWriteDeadline))
	defer s.SetWriteDeadline(time.Time{}) // nolint

	pds, err := p.prov.Deal(p.ctx, req.DealUUID)
	if err != nil && err == storagemarket.ErrDealNotFound {
		if err := cborutil.WriteCborRPC(s, &types.DealStatusResponse{DealUUID: req.DealUUID, Error: err.Error()}); err != nil {
			log.Errorf("failed to write deal status response: %s", err)
		}
		return
	}

	if err != nil {
		log.Errorf("failed to fetch deal status: %s", err)
		return
	}

	resp := types.DealStatusResponse{
		DealUUID:   req.DealUUID,
		DealStatus: pds.Checkpoint.String(),
	}
	if err := cborutil.WriteCborRPC(s, &resp); err != nil {
		log.Errorf("failed to write deal status response: %s", err)
		return
	}
}

func (p *DealProvider) handleNewAskStream(s network.Stream) {
	defer s.Close()

	var a mktnet.AskRequest
	if err := a.UnmarshalCBOR(s); err != nil {
		log.Errorf("failed to read AskRequest from incoming stream: %s", err)
		return
	}

	resp := mktnet.AskResponse{
		Ask: &mktssm.SignedStorageAsk{
			Ask: p.prov.GetAsk(),
		},
	}

	if err := cborutil.WriteCborRPC(s, &resp); err != nil {
		log.Errorf("failed to write ask response: %s", err)
		return
	}
=======
>>>>>>> 30bea7a2
}<|MERGE_RESOLUTION|>--- conflicted
+++ resolved
@@ -140,20 +140,14 @@
 func (p *DealProvider) Start(ctx context.Context) {
 	p.ctx = ctx
 	p.host.SetStreamHandler(DealProtocolID, p.handleNewDealStream)
-<<<<<<< HEAD
 	p.host.SetStreamHandler(mktssm.AskProtocolID, p.handleNewAskStream)
 	p.host.SetStreamHandler(DealStatusV2ProtocolID, p.handleNewDealStatusStream)
-=======
->>>>>>> 30bea7a2
 }
 
 func (p *DealProvider) Stop() {
 	p.host.RemoveStreamHandler(DealProtocolID)
-<<<<<<< HEAD
 	p.host.RemoveStreamHandler(mktssm.AskProtocolID)
 	p.host.RemoveStreamHandler(DealStatusV2ProtocolID)
-=======
->>>>>>> 30bea7a2
 }
 
 // Called when the client opens a libp2p stream with a new deal proposal
@@ -196,8 +190,8 @@
 		log.Warnw("writing deal response", "id", proposal.DealUUID, "err", err)
 		return
 	}
-<<<<<<< HEAD
-}
+}
+
 
 func (p *DealProvider) handleNewDealStatusStream(s network.Stream) {
 	defer s.Close()
@@ -259,6 +253,4 @@
 		log.Errorf("failed to write ask response: %s", err)
 		return
 	}
-=======
->>>>>>> 30bea7a2
 }