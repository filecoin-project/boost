--- conflicted
+++ resolved
@@ -76,6 +76,8 @@
 	})
 
 	t.Run("yugabyte", func(t *testing.T) {
+		_ = logging.SetLogLevel("boostd-data-yb", "debug")
+
 		// Running yugabyte tests may require download the docker container
 		// so set a high timeout
 		ctx, cancel := context.WithTimeout(context.Background(), 10*time.Minute)
@@ -87,25 +89,6 @@
 
 		addr := "localhost:8044"
 		testService(ctx, t, bdsvc, addr)
-<<<<<<< HEAD
-	})
-
-	t.Run("yugabyte", func(t *testing.T) {
-		_ = logging.SetLogLevel("boostd-data-yb", "debug")
-
-		// Running yugabyte tests may require download the docker container
-		// so set a high timeout
-		ctx, cancel := context.WithTimeout(context.Background(), 10*time.Minute)
-		defer cancel()
-
-		SetupYugabyte(t)
-
-		bdsvc := NewYugabyte(TestYugabyteSettings)
-
-		addr := "localhost:8044"
-		testService(ctx, t, bdsvc, addr)
-=======
->>>>>>> aeb34d35
 	})
 }
 
@@ -246,19 +229,11 @@
 		addr := "localhost:8044"
 		err := bdsvc.Start(ctx, addr)
 		require.NoError(t, err)
-<<<<<<< HEAD
 
 		testServiceFuzz(ctx, t, addr)
 	})
 }
 
-=======
-
-		testServiceFuzz(ctx, t, addr)
-	})
-}
-
->>>>>>> aeb34d35
 func testServiceFuzz(ctx context.Context, t *testing.T, addr string) {
 	cl := client.NewStore()
 	err := cl.Dial(context.Background(), "http://"+addr)
