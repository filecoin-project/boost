--- conflicted
+++ resolved
@@ -23,11 +23,7 @@
 RUN go mod download
 
 # Stage 2: Install Lotus binary
-<<<<<<< HEAD
-FROM ghcr.io/filecoin-shipyard/lotus-containers:lotus-v1.32.2-devnet AS lotus-test
-=======
 FROM ghcr.io/filecoin-shipyard/lotus-containers:lotus-v1.34.0-rc2-devnet AS lotus-test
->>>>>>> 444c61a2
 
 # Stage 3: Build the final image
 FROM myoung34/github-runner AS curio-github-runner
