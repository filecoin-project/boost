--- conflicted
+++ resolved
@@ -201,7 +201,6 @@
 ## DOCKER IMAGES
 docker_user?=filecoin
 lotus_version?=v1.20.0-rc1
-<<<<<<< HEAD
 lotus_src_dir?=
 ffi_from_source?=0
 build_lotus?=0
@@ -219,16 +218,6 @@
 		lotus_info_msg=using lotus image from dockerhub: $(lotus_base_image)
 		lotus_build_cmd=info/lotus-all-in-one
 	endif
-=======
-ffi_from_source?=0
-build_lotus?=0
-ifeq ($(build_lotus),1)
-# v1: building lotus image with provided lotus version
-	lotus_info_msg=!!! building lotus base image from github: branch/tag $(lotus_version) !!!
-	override lotus_src_dir=/tmp/lotus-$(lotus_version)
-	lotus_build_cmd=update/lotus docker/lotus-all-in-one
-	lotus_base_image=$(docker_user)/lotus-all-in-one:$(lotus_version)-debug
->>>>>>> f05f7de7
 else
 # v2 (default): using lotus image
 	lotus_base_image?=$(docker_user)/lotus-all-in-one:$(lotus_version)-debug
@@ -244,7 +233,6 @@
 ### checkout/update lotus if needed
 $(lotus_src_dir):
 	git clone --depth 1 --branch $(lotus_version) https://github.com/filecoin-project/lotus $@
-<<<<<<< HEAD
 docker/lotus-all-in-one: info/lotus-all-in-one | $(lotus_checkout_dir)
 # new lotus Dockerfile does not exist for older lotus versions
 # temporary use the old Dockerfile.lotus
@@ -253,15 +241,6 @@
 # code using new lotus Dockerfile
 #	cd $(lotus_src_dir) && $(docker_build_cmd) -f Dockerfile --target lotus-all-in-one \
 #		-t $(lotus_base_image) --build-arg GOFLAGS=-tags=debug .
-=======
-update/lotus: $(lotus_src_dir)
-	cd $(lotus_src_dir) && git pull
-.PHONY: update/lotus	
-
-docker/lotus-all-in-one: info/lotus-all-in-one | $(lotus_src_dir)
-	cd $(lotus_src_dir) && $(docker_build_cmd) -f Dockerfile --target lotus-all-in-one \
-		-t $(lotus_base_image) --build-arg GOFLAGS=-tags=debug .
->>>>>>> f05f7de7
 .PHONY: docker/lotus-all-in-one
 
 ### devnet images
