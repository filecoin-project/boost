--- conflicted
+++ resolved
@@ -200,32 +200,6 @@
 
 ## DOCKER IMAGES
 docker_user?=filecoin
-<<<<<<< HEAD
-lotus_version?=v1.19.0
-lotus_src_dir?=
-ffi_from_source?=0
-build_lotus?=0
-ifeq ($(lotus_src_dir),)
-	ifeq ($(build_lotus),1)
-# v1: building lotus image with provided lotus version	
-		lotus_info_msg=!!! building lotus base image from github: tag $(lotus_version) !!!
-		lotus_src_dir=/tmp/lotus-$(lotus_version)
-		lotus_checkout_dir=$(lotus_src_dir)
-		lotus_build_cmd=docker/lotus-all-in-one		
-		lotus_base_image=$(docker_user)/lotus-all-in-one:dev
-	else
-# v2 (defaut): using lotus image 		
-		lotus_base_image?=filecoin/lotus-all-in-one:$(lotus_version)-debug
-		lotus_info_msg=using lotus image from dockerhub: $(lotus_base_image)
-		lotus_build_cmd=info/lotus-all-in-one
-	endif
-else
-# v3: building lotus image from source
-	lotus_info_msg=!!! building lotus base image from source: $(lotus_src_dir) !!!
-	lotus_base_image=$(docker_user)/lotus-all-in-one:dev
-	lotus_build_cmd=docker/lotus-all-in-one
-    lotus_checkout_dir=
-=======
 lotus_version?=v1.20.0-rc1
 ffi_from_source?=0
 build_lotus?=0
@@ -240,7 +214,6 @@
 	lotus_base_image?=$(docker_user)/lotus-all-in-one:$(lotus_version)-debug
 	lotus_info_msg=using lotus image from dockerhub: $(lotus_base_image)
 	lotus_build_cmd=info/lotus-all-in-one
->>>>>>> d756076e
 endif
 docker_build_cmd=docker build --build-arg LOTUS_TEST_IMAGE=$(lotus_base_image) \
 	--build-arg FFI_BUILD_FROM_SOURCE=$(ffi_from_source) $(docker_args)
@@ -248,18 +221,6 @@
 info/lotus-all-in-one:
 	@echo Docker build info: $(lotus_info_msg)
 .PHONY: info/lotus-all-in-one
-<<<<<<< HEAD
-$(lotus_checkout_dir):
-	git clone --depth 1 --branch $(lotus_version) https://github.com/filecoin-project/lotus $@
-docker/lotus-all-in-one: info/lotus-all-in-one | $(lotus_checkout_dir)
-# new lotus Dockerfile does not exist for older lotus versions
-# temporary use the old Dockerfile.lotus
-	cd $(lotus_src_dir) && $(docker_build_cmd) -f Dockerfile.lotus --target lotus-test \
-		-t $(lotus_base_image) .	
-# code using new lotus Dockerfile
-#	cd $(lotus_src_dir) && $(docker_build_cmd) -f Dockerfile --target lotus-all-in-one \
-#		-t $(lotus_base_image) --build-arg GOFLAGS=-tags=debug .
-=======
 ### checkout/update lotus if needed
 $(lotus_src_dir):
 	git clone --depth 1 --branch $(lotus_version) https://github.com/filecoin-project/lotus $@
@@ -270,7 +231,6 @@
 docker/lotus-all-in-one: info/lotus-all-in-one | $(lotus_src_dir)
 	cd $(lotus_src_dir) && $(docker_build_cmd) -f Dockerfile --target lotus-all-in-one \
 		-t $(lotus_base_image) --build-arg GOFLAGS=-tags=debug .
->>>>>>> d756076e
 .PHONY: docker/lotus-all-in-one
 
 ### devnet images
