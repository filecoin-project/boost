--- conflicted
+++ resolved
@@ -4,6 +4,7 @@
 	"context"
 
 	smtypes "github.com/filecoin-project/boost/storagemarket/types"
+	"github.com/filecoin-project/boost/storagemarket/types/legacytypes"
 	"github.com/google/uuid"
 	"github.com/ipfs/go-cid"
 	"github.com/multiformats/go-multihash"
@@ -33,19 +34,8 @@
 	BoostDeal(ctx context.Context, dealUuid uuid.UUID) (*smtypes.ProviderDealState, error)                                                      //perm:admin
 	BoostDealBySignedProposalCid(ctx context.Context, proposalCid cid.Cid) (*smtypes.ProviderDealState, error)                                  //perm:admin
 	BoostDummyDeal(context.Context, smtypes.DealParams) (*ProviderDealRejectionInfo, error)                                                     //perm:admin
-<<<<<<< HEAD
-=======
 	BoostIndexerAnnounceDealRemoved(ctx context.Context, propCid cid.Cid) (cid.Cid, error)                                                      //perm:admin
-	BoostLegacyDealByProposalCid(ctx context.Context, propCid cid.Cid) (storagemarket.MinerDeal, error)                                         //perm:admin
-	BoostDagstoreRegisterShard(ctx context.Context, key string) error                                                                           //perm:admin
-	BoostDagstoreDestroyShard(ctx context.Context, key string) error                                                                            //perm:admin
-	BoostDagstoreInitializeShard(ctx context.Context, key string) error                                                                         //perm:admin
-	BoostDagstoreInitializeAll(ctx context.Context, params DagstoreInitializeAllParams) (<-chan DagstoreInitializeAllEvent, error)              //perm:admin
-	BoostDagstoreRecoverShard(ctx context.Context, key string) error                                                                            //perm:admin
-	BoostDagstoreGC(ctx context.Context) ([]DagstoreShardResult, error)                                                                         //perm:admin
-	BoostDagstorePiecesContainingMultihash(ctx context.Context, mh multihash.Multihash) ([]cid.Cid, error)                                      //perm:read
-	BoostDagstoreListShards(ctx context.Context) ([]DagstoreShardInfo, error)                                                                   //perm:admin
->>>>>>> 019b67dd
+	BoostLegacyDealByProposalCid(ctx context.Context, propCid cid.Cid) (legacytypes.MinerDeal, error)                                           //perm:admin
 	BoostMakeDeal(context.Context, smtypes.DealParams) (*ProviderDealRejectionInfo, error)                                                      //perm:write
 	BoostDirectDeal(ctx context.Context, params smtypes.DirectDealParams) (*ProviderDealRejectionInfo, error)                                   //perm:admin
 
