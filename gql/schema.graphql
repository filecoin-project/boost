schema {
  query: RootQuery
  subscription: RootSubscription
  mutation: RootMutation
}

"""
The `Time` scalar type represents a DateTime. The DateTime is serialized as an RFC 3339 quoted string
"""
scalar Time

"""
The `Uint64` scalar type represents a uint64.
"""
scalar Uint64

"""
The `BigInt` scalar type represents a big integer.
"""
scalar BigInt

type EpochInfo {
  Epoch: Uint64!
  SecondsPerEpoch: Int!
}

type TransferParams {
  Type: String!
  Size: Uint64!
  Params: String!
  ClientID: String!
}

type Sector {
  ID: Uint64!
  Offset: Uint64!
  Length: Uint64!
}

enum Checkpoint {
  Accepted
  Transferred
  Published
  PublishConfirmed
  AddedPiece
  IndexedAndAnnounced
  Complete
}

type Deal {
  ID: ID!
  ClientAddress: String!
  ProviderAddress: String!
  CreatedAt: Time!
  PieceCid: String!
  PieceSize: Uint64!
  IsVerified: Boolean!
  AnnounceToIPNI: Boolean!
  KeepUnsealedCopy: Boolean!
  ProposalLabel: String!
  ProviderCollateral: Uint64!
  ClientCollateral: Uint64!
  StoragePricePerEpoch: Uint64!
  StartEpoch: Uint64!
  EndEpoch: Uint64!
  ClientPeerID: String!
  DealDataRoot: String!
  SignedProposalCid: String!
  InboundFilePath: String!
  ChainDealID: Uint64!
  PublishCid: String!
  IsOffline: Boolean!
  CleanupData: Boolean!
  Transfer: TransferParams!
  TransferSamples: [TransferPoint]!
  IsTransferStalled: Boolean!
  Checkpoint: Checkpoint!
  CheckpointAt: Time!
  Err: String!
  Retry: String!
  Transferred: Uint64!
  Sector: Sector!
  Message: String!
  Logs: [DealLog]!
}

type LegacyDeal {
  ID: ID!
  ClientAddress: String!
  ProviderAddress: String!
  CreatedAt: Time!
  PieceCid: String!
  PiecePath: String!
  PieceSize: Uint64!
  IsVerified: Boolean!
  ProviderCollateral: Uint64!
  StartEpoch: Uint64!
  EndEpoch: Uint64!
  ClientPeerID: String!
  DealDataRoot: String!
  PublishCid: String!
  TransferType: String!
  Transferred: Uint64!
  TransferSize: Uint64!
  TransferChannelID: String
  Status: String!
  SectorNumber: Uint64!
  Message: String!
  AvailableForRetrieval: Boolean!
  FundsReserved: Uint64!
  ChainDealID: Uint64!
  InboundCARPath: String!
}

type DealBasic {
  ID: ID!
  IsLegacy: Boolean!
  ClientAddress: String!
  ProviderAddress: String!
  CreatedAt: Time!
  PieceCid: String!
  PieceSize: Uint64!
  ProviderCollateral: Uint64!
  StartEpoch: Uint64!
  EndEpoch: Uint64!
  ClientPeerID: String!
  DealDataRoot: String!
  PublishCid: String!
  Transfer: TransferParams!
  Message: String!
}

type DealList {
  totalCount: Int!
  deals: [Deal]!
  more: Boolean!
}

type DealNew {
  totalCount: Int!
  deal: Deal!
}

type LegacyDealList {
  totalCount: Int!
  more: Boolean!
  deals: [LegacyDeal]!
}

type DealLog {
  DealUUID: ID!
  CreatedAt: Time!
  LogLevel: String!
  LogMsg: String!
  LogParams: String!
  Subsystem: String!
}

type IndexStatus {
  Status: String!
  Error: String!
}

type SealStatus {
  Status: String!
  Error: String!
}

type PieceDeal {
  SealStatus: SealStatus!
  Deal: DealBasic!
  Sector: Sector!
}

type PieceInfoDeal {
  ChainDealID: Uint64!
  Sector: Sector!
  SealStatus: SealStatus!
}

type PieceStatus {
  PieceCid: String!
  IndexStatus: IndexStatus!
  Deals: [PieceDeal]!
  PieceInfoDeals: [PieceInfoDeal]!
}

type FlaggedPieceStatus {
  CreatedAt: Time!
  PieceCid: String!
  IndexStatus: IndexStatus!
  DealCount: Int!
}

type FlaggedPiecesList {
  totalCount: Int!
  pieces: [FlaggedPieceStatus]!
  more: Boolean!
}

type ProposalLog {
  DealUUID: ID!
  Accepted: Boolean!
  Reason: String!
  CreatedAt: Time!
  ClientAddress: String!
  PieceSize: Uint64!
}

type ProposalLogsList {
  totalCount: Int!
  logs: [ProposalLog]!
  more: Boolean!
}

type ProposalLogsCount {
  Accepted: Int!
  Rejected: Int!
  Period: Uint64!
}

type DTEvent {
  CreatedAt: Time!
  Name: String!
  Message: String!
}

type MarketEvent {
  CreatedAt: Time!
  Name: String!
  Status: String!
  Message: String!
}

type RetrievalState {
  RowID: Uint64!
  CreatedAt: Time!
  UpdatedAt: Time!
  PeerID: String!
  TransferID: Uint64!
  DealID: Uint64!
  PayloadCID: String!
  PieceCID: String!
  PaymentInterval: Uint64!
  PaymentIntervalIncrease: Uint64!
  PricePerByte: BigInt!
  UnsealPrice: BigInt!
  Status: String!
  Message: String!
  TotalSent: Uint64!
  DTStatus: String!
  DTMessage: String!
  DTEvents: [DTEvent]!
  MarketEvents: [MarketEvent]!
}

type RetrievalStateList {
  totalCount: Int!
  logs: [RetrievalState]!
  more: Boolean!
}

type RetrievalStatesCount {
  Count: Int!
  Period: Uint64!
}

type Storage {
  Staged: Uint64!
  Transferred: Uint64!
  Pending: Uint64!
  Free: Uint64!
  MountPoint: String!
}

type LegacyStorage {
  Capacity: Uint64!
  Used: Uint64!
  MountPoint: String!
}

type WaitDeal {
  ID: ID!
  Size: Uint64!
  IsLegacy: Boolean!
}

type WaitDealsSector {
  SectorID: Uint64!
  Deals: [WaitDeal]!
  Used: Uint64!
  SectorSize: Uint64!
}

type SectorState {
  Key: String!
  Value: Int!
  Order: Int!
}

type Worker {
  ID: String!
  Start: Time!
  Stage: String!
  Sector: Int!
}

type SectorStates {
  Regular: [SectorState]!
  RegularError: [SectorState]!
  SnapDeals: [SectorState]!
  SnapDealsError: [SectorState]!
}

type SealingPipeline {
  WaitDealsSectors: [WaitDealsSector]!
  SnapDealsWaitDealsSectors: [WaitDealsSector]!
  SectorStates: SectorStates!
  Workers: [Worker]!
}

type DealData {
  Indexed: Uint64!
  FlaggedUnsealed: Uint64!
  FlaggedSealed: Uint64!
}

type Pieces {
  Indexed: Int!
  FlaggedUnsealed: Int!
  FlaggedSealed: Int!
}

type SectorUnsealedCopies {
  Unsealed: Int!
  Sealed: Int!
}

type SectorProvingState {
  Active: Int!
  Inactive: Int!
}

type LID {
  DealData: DealData!
  Pieces: Pieces!
  SectorUnsealedCopies: SectorUnsealedCopies!
  SectorProvingState: SectorProvingState!
  FlaggedPieces: Int!
}

type IpniProviderInfo {
  PeerID: String!
  Config: String!
}

type IpniAdvertisementMetadata {
  Protocol: String!
  Metadata: String!
}

type IpniExtendedProviders {
  ID: String!
  Addresses: [String!]!
  Metadata: [IpniAdvertisementMetadata]!
}

type IpniExtendedProvidersList {
  Providers: [IpniExtendedProviders]!
  Override: Boolean!
}

type IpniAdvertisement {
  ContextID: String!
  IsRemove: Boolean!
  Metadata: [IpniAdvertisementMetadata]!
  PreviousEntry: String!
  Provider: String!
  Addresses: [String!]!
  ExtendedProviders: IpniExtendedProvidersList
}

type FundsEscrow {
  Available: BigInt!
  Locked: BigInt!
  Tagged: BigInt!
}

type FundsWallet {
  Address: String!
  Balance: BigInt!
  Tagged: BigInt!
}

type Funds {
  Escrow: FundsEscrow!
  Collateral: FundsWallet!
  PubMsg: FundsWallet!
}

type FundsLogList {
  totalCount: Int!
  logs: [FundsLog]!
  more: Boolean!
}

type FundsLog {
  DealUUID: ID!
  CreatedAt: Time!
  Amount: BigInt!
  Text: String!
}

type DealPublish {
  ManualPSD: Boolean!
  Period: Int!
  Start: Time!
  MaxDealsPerMsg: Int!
  Deals: [DealBasic]!
}

type TransferPoint {
  At: Time!
  Bytes: Uint64!
}

type HostStats {
  Host: String!
  Total: Int!
  Started: Int!
  Stalled: Int!
  TransferSamples: [TransferPoint]!
}

type TransferStats {
  HttpMaxConcurrentDownloads: Int!
  Stats: [HostStats]!
}

type MpoolMessage {
  SentEpoch: Uint64!
  From: String!
  To: String!
  Nonce: Uint64!
  Value: BigInt!
  GasFeeCap: BigInt!
  GasLimit: Uint64!
  GasPremium: BigInt!
  Method: String!
  Params: String!
  BaseFee: BigInt!
}

type MpoolMessages {
  Count: Int!
  Messages: [MpoolMessage]!
}

type Libp2pAddrInfo {
  Addresses: [String]!
  PeerID: String!
  Protocols: [String]!
}

type StorageAsk {
  Price: BigInt!
  VerifiedPrice: BigInt!
  MinPieceSize: Uint64!
  MaxPieceSize: Uint64!
  ExpiryEpoch: Uint64!
  ExpiryTime: Time!
}

input StorageAskUpdate {
  Price: BigInt
  VerifiedPrice: BigInt
  MinPieceSize: Uint64
  MaxPieceSize: Uint64
}

input DealFilter {
  Checkpoint: Checkpoint
  IsOffline: Boolean
  TransferType: String
  IsVerified: Boolean
}

type RootQuery {
  """Get height of chain"""
  epoch: EpochInfo!

  """Get Deal by ID"""
  deal(id: ID!): Deal

  """Get Deal made with legacy markets endpoint by ID"""
  legacyDeal(id: ID!): LegacyDeal

  """Get all Deals"""
  deals(query: String, filter: DealFilter, cursor: ID, offset: Int, limit: Int): DealList!

  """Get all Deals made with legacy markets endpoint"""
  legacyDeals(query: String, cursor: ID, offset: Int, limit: Int): LegacyDealList!

  """Get the total number of deals"""
  dealsCount: Int!

  """Get the total number of deals made with legacy markets endpoint"""
  legacyDealsCount: Int!

  """Get deal proposal logs"""
  proposalLogs(accepted: Boolean, cursor: BigInt, offset: Int, limit: Int): ProposalLogsList!

  """Get the number of accepted and rejected deal proposal logs"""
  proposalLogsCount: ProposalLogsCount!

  """Get individual retrieval log"""
  retrievalLog(peerID: String!, transferID: Uint64!): RetrievalState

  """Get retrieval logs"""
  retrievalLogs(isIndexer: Boolean, cursor: Uint64, offset: Int, limit: Int): RetrievalStateList!

  """Get the number of retrieval logs"""
  retrievalLogsCount(isIndexer: Boolean): RetrievalStatesCount!

  """Get a list of pieces that have been flagged as having problems"""
  piecesFlagged(hasUnsealedCopy: Boolean, cursor: BigInt, offset: Int, limit: Int): FlaggedPiecesList!

  """Get the number of pieces that have been flagged as having problems"""
  piecesFlaggedCount(hasUnsealedCopy: Boolean): Int!

  """Get information about a piece from the piece store, DAG store and database"""
  pieceStatus(pieceCid: String!): PieceStatus!

  """Get the pieces that contain a particular payload CID"""
  piecesWithPayloadCid(payloadCid: String!): [String!]!

  """Get the pieces that have a particular root payload CID"""
  piecesWithRootPayloadCid(payloadCid: String!): [String!]!

  """Get the indexes for a particular piece CID"""
  pieceIndexes(pieceCid: String!): [String!]!

  """Get storage space usage"""
  storage: Storage!

  """Get storage space usage of deals made with legacy markets endpoint"""
  legacyStorage: LegacyStorage!

  """Get sealing pipeline state"""
  sealingpipeline: SealingPipeline!

  """Get IPNI Provider configuration and state"""
  ipniProviderInfo: IpniProviderInfo!

  """Get IPNI advertisement"""
  ipniAdvertisement(adCid: String!): IpniAdvertisement!

  """Get entries for an IPNI advertisement"""
  ipniAdvertisementEntries(adCid: String!): [String]!

  """Get count of entries for an IPNI advertisement"""
  ipniAdvertisementEntriesCount(adCid: String!): Int!

<<<<<<< HEAD
=======
  """Get the latest IPNI advertisemen"""
  ipniLatestAdvertisement: String!

>>>>>>> 94924124
  """Get LID state"""
  lid: LID!

  """Get funds available"""
  funds: Funds!

  """Get log of fund transactions"""
  fundsLogs(cursor: BigInt, offset: Int, limit: Int): FundsLogList!

  """Get information about deals that are pending being published"""
  dealPublish: DealPublish!

  """Get ongoing transfers"""
  transfers: [TransferPoint]!

  """Get stats about queued / active transfers"""
  transferStats: TransferStats!

  """Get local messages in the mpool"""
  mpool(alerts: Boolean!): MpoolMessages!

  """Get libp2p addresses and peer id"""
  libp2pAddrInfo: Libp2pAddrInfo!

  """Get storage ask (price of doing a storage deal)"""
  storageAsk: StorageAsk!
}

type RootMutation {
  """Cancel a Deal"""
  dealCancel(id: ID!): ID!

  """Retry a Deal that was paused because of an error"""
  dealRetryPaused(id: ID!): ID!

  """Fail a Deal that was paused because of an error"""
  dealFailPaused(id: ID!): ID!

  """Publish all pending deals now"""
  dealPublishNow: Boolean!

  """Explicitly load the piece data from the sealing subsystem and index it"""
  pieceBuildIndex(pieceCid: String!): Boolean!

  """Top-up the available deal collateral in escrow for deal publishing"""
  fundsMoveToEscrow(amount: BigInt!): Boolean!

  """Update the Storage Ask (price of doing a storage deal)"""
  storageAskUpdate(update: StorageAskUpdate!): Boolean!

  """Publish the deal for the supplied deal UUIDs"""
  publishPendingDeals(ids: [ID!]!): [ID!]!
}

type RootSubscription {
  """Subscribe to Deal updates by ID"""
  dealUpdate(id: ID!): Deal
  """Subscribe to new Deals"""
  dealNew: DealNew
}<|MERGE_RESOLUTION|>--- conflicted
+++ resolved
@@ -561,12 +561,9 @@
   """Get count of entries for an IPNI advertisement"""
   ipniAdvertisementEntriesCount(adCid: String!): Int!
 
-<<<<<<< HEAD
-=======
   """Get the latest IPNI advertisemen"""
   ipniLatestAdvertisement: String!
 
->>>>>>> 94924124
   """Get LID state"""
   lid: LID!
 
