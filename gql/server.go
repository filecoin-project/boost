--- conflicted
+++ resolved
@@ -32,21 +32,13 @@
 }
 
 func NewServer(cfg *config.Boost, resolver *resolver, bstore BlockGetter) *Server {
-<<<<<<< HEAD
-	webCfg := &corsHandler{sub: &webConfigServer{
-=======
 	webCfg := &webConfigServer{
->>>>>>> 94924124
 		cfg: webConfig{
 			Ipni: webConfigIpni{
 				IndexerHost: cfg.IndexProvider.WebHost,
 			},
 		},
-<<<<<<< HEAD
-	}}
-=======
-	}
->>>>>>> 94924124
+	}
 	return &Server{resolver: resolver, bstore: bstore, cfgHandler: webCfg}
 }
 
@@ -58,8 +50,6 @@
 
 	// Serve React app
 	mux := http.NewServeMux()
-<<<<<<< HEAD
-=======
 
 	// Get new cors
 	options := cors.Options{
@@ -67,7 +57,6 @@
 	}
 	c := cors.New(options)
 
->>>>>>> 94924124
 	err := s.serveReactApp(mux)
 	if err != nil {
 		return err
