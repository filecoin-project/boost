package main

import (
	"context"
	"crypto/rand"
	"fmt"
	"net/http"
	_ "net/http/pprof"
	"sort"
	"sync/atomic"
	"time"

	"github.com/ipld/go-ipld-prime"
	cidlink "github.com/ipld/go-ipld-prime/linking/cid"
	"github.com/ipld/go-ipld-prime/traversal"
	"github.com/libp2p/go-libp2p/core/host"
	mh "github.com/multiformats/go-multihash"

	"github.com/filecoin-project/boost/cmd/booster-bitswap/bitswap"
	lotus_blockstore "github.com/filecoin-project/lotus/blockstore"
	lcli "github.com/filecoin-project/lotus/cli"
	"github.com/ipfs/boxo/bitswap/client"
	bsnetwork "github.com/ipfs/boxo/bitswap/network"
	nilrouting "github.com/ipfs/boxo/routing/none"
	blocks "github.com/ipfs/go-block-format"
	"github.com/ipfs/go-cid"
	ipldlegacy "github.com/ipfs/go-ipld-legacy"
	"github.com/ipld/go-car/v2/blockstore"
	"github.com/libp2p/go-libp2p"
	"github.com/libp2p/go-libp2p/core/crypto"
	"github.com/libp2p/go-libp2p/core/network"
	"github.com/libp2p/go-libp2p/core/peer"
	"github.com/libp2p/go-libp2p/p2p/muxer/yamux"
	quic "github.com/libp2p/go-libp2p/p2p/transport/quic"
	"github.com/libp2p/go-libp2p/p2p/transport/tcp"
	"github.com/urfave/cli/v2"
	"golang.org/x/sync/errgroup"
)

var fetchCmd = &cli.Command{
	Name:        "fetch",
	Usage:       "fetch <multiaddr> <root cid> <output car path>",
	Description: "Fetch all blocks in the DAG under the given root cid from the bitswap node at multiaddr",
	Before:      before,
	Flags: []cli.Flag{
		&cli.BoolFlag{
			Name:  "pprof",
			Usage: "run pprof web server on localhost:6071",
		},
		&cli.IntFlag{
			Name:  "concurrency",
			Usage: "concurrent request limit - 0 means unlimited",
			Value: 10,
		},
	},
	Action: func(cctx *cli.Context) error {
		if cctx.Bool("pprof") {
			go func() {
				err := http.ListenAndServe("localhost:6071", nil)
				if err != nil {
					log.Error(err)
				}
			}()
		}

		if cctx.Args().Len() != 3 {
			return fmt.Errorf("usage: fetch <multiaddr> <root cid> <output car path>")
		}

		addrInfoStr := cctx.Args().Get(0)
		serverAddrInfo, err := peer.AddrInfoFromString(addrInfoStr)
		if err != nil {
			return fmt.Errorf("parsing server multiaddr %s: %w", addrInfoStr, err)
		}

		rootCidStr := cctx.Args().Get(1)
		rootCid, err := cid.Parse(rootCidStr)
		if err != nil {
			return fmt.Errorf("parsing cid %s: %w", rootCidStr, err)
		}

		outputCarPath := cctx.Args().Get(2)

		ctx := lcli.ReqContext(cctx)

		// setup libp2p host
		log.Infow("generating libp2p key")
		privKey, _, err := crypto.GenerateECDSAKeyPair(rand.Reader)
		if err != nil {
			return err
		}

		host, err := createClientHost(privKey)
		if err != nil {
			return err
		}

		// Create a bitswap client
		nilRouter, err := nilrouting.ConstructNilRouting(ctx, nil, nil, nil)
		if err != nil {
			return err
		}
		net := bsnetwork.NewFromIpfsHost(host, nilRouter)
		bs, err := blockstore.OpenReadWrite(outputCarPath, []cid.Cid{rootCid}, blockstore.UseWholeCIDs(true))
		if err != nil {
			return fmt.Errorf("creating blockstore at %s: %w", outputCarPath, err)
		}

		ctx, cancel := context.WithCancel(ctx)
		defer cancel()
		idbs := lotus_blockstore.WrapIDStore(bs)
		brn := &blockReceiver{bs: idbs, ctx: ctx, cancel: cancel}
		bsClient := client.New(ctx, net, bs, client.WithBlockReceivedNotifier(brn))
		defer bsClient.Close()
		net.Start(bsClient)

		// Connect to host
		connectStart := time.Now()
		log.Infow("connecting to server", "server", serverAddrInfo.String())
		err = host.Connect(ctx, *serverAddrInfo)
		if err != nil {
			return fmt.Errorf("connecting to %s: %w", serverAddrInfo, err)
		}
		log.Debugw("connected to server", "duration", time.Since(connectStart).String())

		// Check host's libp2p protocols
		protos, err := host.Peerstore().GetProtocols(serverAddrInfo.ID)
		if err != nil {
			return fmt.Errorf("getting protocols from peer store for %s: %w", serverAddrInfo.ID, err)
		}
		sort.Slice(protos, func(i, j int) bool {
			return protos[i] < protos[j]
		})
		log.Debugw("host libp2p protocols", "protocols", protos)
		p, err := host.Peerstore().FirstSupportedProtocol(serverAddrInfo.ID, bitswap.Protocols...)
		if err != nil {
			return fmt.Errorf("getting first supported protocol from peer store for %s: %w", serverAddrInfo.ID, err)
		}
		if p == "" {
			return fmt.Errorf("host %s does not support any know bitswap protocols: %s", serverAddrInfo.ID, bitswap.ProtocolStrings)
		}

		var throttle chan struct{}
		concurrency := cctx.Int("concurrency")
		if concurrency > 0 {
			throttle = make(chan struct{}, concurrency)
		}

		// Fetch all blocks under the root cid
		log.Infow("fetch", "cid", rootCid, "concurrency", concurrency)
		start := time.Now()
		count, size, err := getBlocks(ctx, bsClient, rootCid, throttle)
		if err != nil {
			return fmt.Errorf("getting blocks: %w", err)
		}

		log.Infow("fetch complete", "count", count, "size", size, "duration", time.Since(start).String())
		log.Debug("finalizing")
		finalizeStart := time.Now()
		defer func() { log.Infow("finalize complete", "duration", time.Since(finalizeStart).String()) }()
		return bs.Finalize()
	},
}

<<<<<<< HEAD
=======
func createClientHost(privKey crypto.PrivKey) (host.Host, error) {
	return libp2p.New(
		libp2p.Transport(tcp.NewTCPTransport),
		libp2p.Transport(quic.NewTransport),
		libp2p.Muxer("/yamux/1.0.0", yamux.DefaultTransport),
		libp2p.Identity(privKey),
		libp2p.ResourceManager(&network.NullResourceManager{}),
	)
}

>>>>>>> 06d02cc6
func getBlocks(ctx context.Context, bsClient *client.Client, c cid.Cid, throttle chan struct{}) (uint64, uint64, error) {
	var size uint64
	var links []cid.Cid
	if c.Prefix().MhType == mh.IDENTITY {
		var err error
		size, links, err = getIDBlock(c)
		if err != nil {
			return 0, 0, err
		}
	} else {
		if throttle != nil {
			throttle <- struct{}{}
		}
		// Get the block
		start := time.Now()
		blk, err := bsClient.GetBlock(ctx, c)
		if throttle != nil {
			<-throttle
		}
		if err != nil {
			return 0, 0, err
		}

		size = uint64(len(blk.RawData()))
		log.Debugw("receive", "cid", c, "size", size, "duration", time.Since(start).String())

		// Read the links from the block to child nodes in the DAG
		ipldDecoder := ipldlegacy.NewDecoder()
		nd, err := ipldDecoder.DecodeNode(ctx, blk)
		if err != nil {
			return 0, 0, fmt.Errorf("decoding node %s: %w", c, err)
		}

		ndLinks := nd.Links()
		for _, l := range ndLinks {
			links = append(links, l.Cid)
		}
	}

	var count = uint64(1)
	var eg errgroup.Group
	for _, link := range links {
		link := link
		// Launch a go routine to fetch the blocks underneath each link
		eg.Go(func() error {
			cnt, sz, err := getBlocks(ctx, bsClient, link, throttle)
			if err != nil {
				return err
			}
			atomic.AddUint64(&count, cnt)
			atomic.AddUint64(&size, sz)
			return nil
		})
	}

	return count, size, eg.Wait()
}

func getIDBlock(c cid.Cid) (uint64, []cid.Cid, error) {
	dmh, err := mh.Decode(c.Hash())
	if err != nil {
		return 0, nil, err
	}

	if dmh.Code != mh.IDENTITY {
		return 0, nil, fmt.Errorf("bad cid: multihash type identity but decoded mh is not identity")
	}

	decoder, err := cidlink.DefaultLinkSystem().DecoderChooser(cidlink.Link{Cid: c})
	if err != nil {
		return 0, nil, fmt.Errorf("choosing decoder for identity CID %s: %w", c, err)
	}
	node, err := ipld.Decode(dmh.Digest, decoder)
	if err != nil {
		return 0, nil, fmt.Errorf("decoding identity CID %s: %w", c, err)
	}
	links, err := traversal.SelectLinks(node)
	if err != nil {
		return 0, nil, fmt.Errorf("collecting links from identity CID %s: %w", c, err)
	}
	// convert from Link to Cid
	resultCids := make([]cid.Cid, 0)
	for _, link_ := range links {
		resultCids = append(resultCids, link_.(cidlink.Link).Cid)
	}
	return uint64(len(dmh.Digest)), resultCids, nil
}

func createClientHost(privKey crypto.PrivKey) (host.Host, error) {
	return libp2p.New(
		libp2p.Transport(tcp.NewTCPTransport),
		libp2p.Transport(quic.NewTransport),
		libp2p.Muxer("/mplex/6.7.0", mplex.DefaultTransport),
		libp2p.Muxer("/yamux/1.0.0", yamux.DefaultTransport),
		libp2p.Identity(privKey),
		libp2p.ResourceManager(&network.NullResourceManager{}),
	)
}

type blockReceiver struct {
	bs     lotus_blockstore.Blockstore
	ctx    context.Context
	cancel context.CancelFunc
}

func (b blockReceiver) ReceivedBlocks(id peer.ID, blks []blocks.Block) {
	err := b.bs.PutMany(b.ctx, blks)
	if err != nil {
		log.Errorw("failed to write blocks to blockstore: %s", err)
		b.cancel()
	}
}<|MERGE_RESOLUTION|>--- conflicted
+++ resolved
@@ -162,8 +162,6 @@
 	},
 }
 
-<<<<<<< HEAD
-=======
 func createClientHost(privKey crypto.PrivKey) (host.Host, error) {
 	return libp2p.New(
 		libp2p.Transport(tcp.NewTCPTransport),
@@ -174,7 +172,6 @@
 	)
 }
 
->>>>>>> 06d02cc6
 func getBlocks(ctx context.Context, bsClient *client.Client, c cid.Cid, throttle chan struct{}) (uint64, uint64, error) {
 	var size uint64
 	var links []cid.Cid
@@ -263,17 +260,6 @@
 	return uint64(len(dmh.Digest)), resultCids, nil
 }
 
-func createClientHost(privKey crypto.PrivKey) (host.Host, error) {
-	return libp2p.New(
-		libp2p.Transport(tcp.NewTCPTransport),
-		libp2p.Transport(quic.NewTransport),
-		libp2p.Muxer("/mplex/6.7.0", mplex.DefaultTransport),
-		libp2p.Muxer("/yamux/1.0.0", yamux.DefaultTransport),
-		libp2p.Identity(privKey),
-		libp2p.ResourceManager(&network.NullResourceManager{}),
-	)
-}
-
 type blockReceiver struct {
 	bs     lotus_blockstore.Blockstore
 	ctx    context.Context
