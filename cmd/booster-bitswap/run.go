package main

import (
	"fmt"
	"net/http"
	_ "net/http/pprof"

<<<<<<< HEAD
	"github.com/filecoin-project/boost/cmd/booster-bitswap/blockfilter"
=======
	"github.com/filecoin-project/boost/api"
	bclient "github.com/filecoin-project/boost/api/client"
	cliutil "github.com/filecoin-project/boost/cli/util"
	"github.com/filecoin-project/boost/cmd/booster-bitswap/filters"
>>>>>>> 632f9236
	"github.com/filecoin-project/boost/cmd/booster-bitswap/remoteblockstore"
	"github.com/filecoin-project/boost/cmd/lib"
	"github.com/filecoin-project/boost/metrics"
	"github.com/filecoin-project/boost/piecedirectory"
	"github.com/filecoin-project/boost/tracing"
	lcli "github.com/filecoin-project/lotus/cli"
	"github.com/libp2p/go-libp2p/core/peer"
	"github.com/mitchellh/go-homedir"
	"github.com/urfave/cli/v2"
)

var runCmd = &cli.Command{
	Name:   "run",
	Usage:  "Start a booster-bitswap process",
	Before: before,
	Flags: []cli.Flag{
		&cli.BoolFlag{
			Name:  "pprof",
			Usage: "run pprof web server on localhost:6070",
		},
		&cli.UintFlag{
			Name:  "pprof-port",
			Usage: "the http port to serve pprof on",
			Value: 6070,
		},
		&cli.UintFlag{
			Name:  "port",
			Usage: "the port to listen for bitswap requests on",
			Value: 8888,
		},
		&cli.UintFlag{
			Name:  "metrics-port",
			Usage: "the http port to serve prometheus metrics on",
			Value: 9696,
		},
		&cli.StringFlag{
			Name:     "api-fullnode",
			Usage:    "the endpoint for the full node API",
			Required: true,
		},
		&cli.StringFlag{
			Name:     "api-storage",
			Usage:    "the endpoint for the storage node API",
			Required: true,
		},
		&cli.StringFlag{
			Name:     "api-piece-directory",
			Usage:    "the endpoint for the piece directory API",
			Required: true,
		},
		&cli.IntFlag{
			Name:  "add-index-throttle",
			Usage: "the maximum number of add index operations that can run in parallel",
			Value: 4,
		},
		&cli.StringFlag{
			Name:  "proxy",
			Usage: "the multiaddr of the libp2p proxy that this node connects through",
		},
		&cli.BoolFlag{
			Name:  "tracing",
			Usage: "enables tracing of booster-bitswap calls",
			Value: false,
		},
		&cli.StringFlag{
			Name:  "tracing-endpoint",
			Usage: "the endpoint for the tracing exporter",
			Value: "http://tempo:14268/api/traces",
		},
		&cli.StringFlag{
			Name:  "api-filter-endpoint",
			Usage: "the endpoint to use for fetching a remote retrieval configuration for bitswap requests",
		},
		&cli.StringFlag{
			Name:  "api-filter-auth",
			Usage: "value to pass in the authorization header when sending a request to the API filter endpoint (e.g. 'Basic ~base64 encoded user/pass~'",
		},
		&cli.StringSliceFlag{
			Name:  "badbits-denylists",
			Usage: "the endpoints for fetching one or more custom BadBits list instead of the default one at https://badbits.dwebops.pub/denylist.json",
			Value: cli.NewStringSlice("https://badbits.dwebops.pub/denylist.json"),
		},
	},
	Action: func(cctx *cli.Context) error {
		if cctx.Bool("pprof") {
			pprofPort := cctx.Int("pprof-port")
			go func() {
				err := http.ListenAndServe(fmt.Sprintf("localhost:%d", pprofPort), nil)
				if err != nil {
					log.Error(err)
				}
			}()
		}

		ctx := lcli.ReqContext(cctx)

		// Instantiate the tracer and exporter
		if cctx.Bool("tracing") {
			tracingStopper, err := tracing.New("booster-bitswap", cctx.String("tracing-endpoint"))
			if err != nil {
				return fmt.Errorf("failed to instantiate tracer: %w", err)
			}
			log.Info("Tracing exporter enabled")

			defer func() {
				_ = tracingStopper(ctx)
			}()
		}

		// Connect to the full node API
		fnApiInfo := cctx.String("api-fullnode")
		fullnodeApi, ncloser, err := lib.GetFullNodeApi(ctx, fnApiInfo, log)
		if err != nil {
			return fmt.Errorf("getting full node API: %w", err)
		}
		defer ncloser()

		// Connect to the storage API and create a sector accessor
		storageApiInfo := cctx.String("api-storage")
		sa, storageCloser, err := lib.CreateSectorAccessor(ctx, storageApiInfo, fullnodeApi, log)
		if err != nil {
			return err
		}
		defer storageCloser()

		// Connect to the piece directory service
		pdClient := piecedirectory.NewStore()
		defer pdClient.Close(ctx)
		err = pdClient.Dial(ctx, cctx.String("api-piece-directory"))
		if err != nil {
			return fmt.Errorf("connecting to piece directory service: %w", err)
		}

		// Create the bitswap host
		port := cctx.Int("port")
		repoDir, err := homedir.Expand(cctx.String(FlagRepo.Name))
		if err != nil {
<<<<<<< HEAD
			return fmt.Errorf("creating repo dir %s: %w", cctx.String(FlagRepo.Name), err)
=======
			return fmt.Errorf("expanding repo file path: %w", err)
>>>>>>> 632f9236
		}
		host, err := setupHost(repoDir, port)
		if err != nil {
			return fmt.Errorf("setting up libp2p host: %w", err)
		}

		// Create the bitswap server
		multiFilter := filters.NewMultiFilter(repoDir, cctx.String("api-filter-endpoint"), cctx.String("api-filter-auth"), cctx.StringSlice("badbits-denylists"))
		err = multiFilter.Start(ctx)
		if err != nil {
			return fmt.Errorf("starting block filter: %w", err)
		}
<<<<<<< HEAD
		pr := &piecedirectory.SectorAccessorAsPieceReader{SectorAccessor: sa}
		piecedirectory := piecedirectory.NewPieceDirectory(pdClient, pr, cctx.Int("add-index-throttle"))
		remoteStore := remoteblockstore.NewRemoteBlockstore(piecedirectory)
		server := NewBitswapServer(remoteStore, host, blockFilter)
=======
		server := NewBitswapServer(remoteStore, host, multiFilter)
>>>>>>> 632f9236

		var proxyAddrInfo *peer.AddrInfo
		if cctx.IsSet("proxy") {
			proxy := cctx.String("proxy")
			proxyAddrInfo, err = peer.AddrInfoFromString(proxy)
			if err != nil {
				return fmt.Errorf("parsing proxy multiaddr %s: %w", proxy, err)
			}
		}

		// Start the bitswap server
		log.Infof("Starting booster-bitswap node on port %d", port)
		err = server.Start(ctx, proxyAddrInfo)
		if err != nil {
			return err
		}

		// Start the metrics web server
		metricsPort := cctx.Int("metrics-port")
		log.Infof("Starting booster-bitswap metrics web server on port %d", metricsPort)
		http.Handle("/metrics", metrics.Exporter("booster_bitswap")) // metrics server
		go func() {
			if err := http.ListenAndServe(fmt.Sprintf("0.0.0.0:%d", metricsPort), nil); err != nil {
				log.Errorf("could not start prometheus metric exporter server: %s", err)
			}
		}()

		// Monitor for shutdown.
		<-ctx.Done()

		log.Info("Shutting down...")

		err = server.Stop()
		if err != nil {
			return err
		}
		log.Info("Graceful shutdown successful")

		// Sync all loggers.
		_ = log.Sync() //nolint:errcheck

		return nil
	},
}<|MERGE_RESOLUTION|>--- conflicted
+++ resolved
@@ -5,14 +5,7 @@
 	"net/http"
 	_ "net/http/pprof"
 
-<<<<<<< HEAD
-	"github.com/filecoin-project/boost/cmd/booster-bitswap/blockfilter"
-=======
-	"github.com/filecoin-project/boost/api"
-	bclient "github.com/filecoin-project/boost/api/client"
-	cliutil "github.com/filecoin-project/boost/cli/util"
 	"github.com/filecoin-project/boost/cmd/booster-bitswap/filters"
->>>>>>> 632f9236
 	"github.com/filecoin-project/boost/cmd/booster-bitswap/remoteblockstore"
 	"github.com/filecoin-project/boost/cmd/lib"
 	"github.com/filecoin-project/boost/metrics"
@@ -150,11 +143,7 @@
 		port := cctx.Int("port")
 		repoDir, err := homedir.Expand(cctx.String(FlagRepo.Name))
 		if err != nil {
-<<<<<<< HEAD
-			return fmt.Errorf("creating repo dir %s: %w", cctx.String(FlagRepo.Name), err)
-=======
-			return fmt.Errorf("expanding repo file path: %w", err)
->>>>>>> 632f9236
+			return fmt.Errorf("expanding repo file path %s: %w", cctx.String(FlagRepo.Name), err)
 		}
 		host, err := setupHost(repoDir, port)
 		if err != nil {
@@ -167,14 +156,10 @@
 		if err != nil {
 			return fmt.Errorf("starting block filter: %w", err)
 		}
-<<<<<<< HEAD
 		pr := &piecedirectory.SectorAccessorAsPieceReader{SectorAccessor: sa}
 		piecedirectory := piecedirectory.NewPieceDirectory(pdClient, pr, cctx.Int("add-index-throttle"))
 		remoteStore := remoteblockstore.NewRemoteBlockstore(piecedirectory)
-		server := NewBitswapServer(remoteStore, host, blockFilter)
-=======
 		server := NewBitswapServer(remoteStore, host, multiFilter)
->>>>>>> 632f9236
 
 		var proxyAddrInfo *peer.AddrInfo
 		if cctx.IsSet("proxy") {
