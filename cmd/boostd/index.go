package main

import (
	"fmt"
	bcli "github.com/filecoin-project/boost/cli"
	lcli "github.com/filecoin-project/lotus/cli"
	"github.com/ipfs/go-cid"
	"github.com/urfave/cli/v2"
)

var indexProvCmd = &cli.Command{
	Name:  "index",
	Usage: "Manage the index provider on Boost",
	Subcommands: []*cli.Command{
		indexProvAnnounceAllCmd,
<<<<<<< HEAD
		indexProvListMultihashesCmd,
=======
>>>>>>> 188d5f0a
		indexProvAnnounceLatest,
		indexProvAnnounceLatestHttp,
	},
}

var indexProvAnnounceAllCmd = &cli.Command{
	Name:  "announce-all",
	Usage: "Announce all active deals to indexers so they can download the indices",
	Flags: []cli.Flag{},
	Action: func(cctx *cli.Context) error {
		ctx := lcli.ReqContext(cctx)

		// get boost api
		napi, closer, err := bcli.GetBoostAPI(cctx)
		if err != nil {
			return err
		}
		defer closer()

		// announce markets and boost deals
		return napi.BoostIndexerAnnounceAllDeals(ctx)
	},
}

<<<<<<< HEAD
var indexProvListMultihashesCmd = &cli.Command{
	Name:      "list-multihashes",
	Usage:     "list-multihashes <proposal cid>",
	UsageText: "List multihashes for a deal by proposal cid",
	Action: func(cctx *cli.Context) error {
		if cctx.NArg() != 1 {
			return fmt.Errorf("must supply proposal cid")
		}

		propCid, err := cid.Parse(cctx.Args().First())
		if err != nil {
			return fmt.Errorf("parsing proposal cid %s: %w", cctx.Args().First(), err)
		}

		ctx := lcli.ReqContext(cctx)

		// get boost api
		napi, closer, err := bcli.GetBoostAPI(cctx)
		if err != nil {
			return err
		}
		defer closer()

		// get list of multihashes
		mhs, err := napi.BoostIndexerListMultihashes(ctx, propCid)
		if err != nil {
			return err
		}
		
		fmt.Printf("Found %d multihashes for deal with proposal cid %s:\n", len(mhs), propCid)
		for _, mh := range mhs {
			fmt.Println("  " + mh.String())
		}

		return nil
	},
}

=======
>>>>>>> 188d5f0a
var indexProvAnnounceLatest = &cli.Command{
	Name:  "announce-latest",
	Usage: "Re-publish the latest existing advertisement to pubsub",
	Action: func(cctx *cli.Context) error {
		ctx := lcli.ReqContext(cctx)

		napi, closer, err := bcli.GetBoostAPI(cctx)
		if err != nil {
			return err
		}
		defer closer()

		c, err := napi.BoostIndexerAnnounceLatest(ctx)
		if err != nil {
			return err
		}

		fmt.Printf("Announced advertisement with cid %s\n", c)
		return nil
	},
}

var indexProvAnnounceLatestHttp = &cli.Command{
	Name:  "announce-latest-http",
	Usage: "Re-publish the latest existing advertisement to specific indexers over http",
	Flags: []cli.Flag{
		&cli.StringSliceFlag{
			Name:     "announce-url",
			Usage:    "The url(s) to announce to. If not specified, announces to the http urls in config",
			Required: false,
		},
	},
	Action: func(cctx *cli.Context) error {
		ctx := lcli.ReqContext(cctx)

		napi, closer, err := bcli.GetBoostAPI(cctx)
		if err != nil {
			return err
		}
		defer closer()

		c, err := napi.BoostIndexerAnnounceLatestHttp(ctx, cctx.StringSlice("announce-url"))
		if err != nil {
			return err
		}

		fmt.Printf("Announced advertisement to indexers over http with cid %s\n", c)
		return nil
	},
}<|MERGE_RESOLUTION|>--- conflicted
+++ resolved
@@ -2,6 +2,7 @@
 
 import (
 	"fmt"
+
 	bcli "github.com/filecoin-project/boost/cli"
 	lcli "github.com/filecoin-project/lotus/cli"
 	"github.com/ipfs/go-cid"
@@ -13,10 +14,7 @@
 	Usage: "Manage the index provider on Boost",
 	Subcommands: []*cli.Command{
 		indexProvAnnounceAllCmd,
-<<<<<<< HEAD
 		indexProvListMultihashesCmd,
-=======
->>>>>>> 188d5f0a
 		indexProvAnnounceLatest,
 		indexProvAnnounceLatestHttp,
 	},
@@ -41,7 +39,6 @@
 	},
 }
 
-<<<<<<< HEAD
 var indexProvListMultihashesCmd = &cli.Command{
 	Name:      "list-multihashes",
 	Usage:     "list-multihashes <proposal cid>",
@@ -70,7 +67,7 @@
 		if err != nil {
 			return err
 		}
-		
+
 		fmt.Printf("Found %d multihashes for deal with proposal cid %s:\n", len(mhs), propCid)
 		for _, mh := range mhs {
 			fmt.Println("  " + mh.String())
@@ -80,8 +77,6 @@
 	},
 }
 
-=======
->>>>>>> 188d5f0a
 var indexProvAnnounceLatest = &cli.Command{
 	Name:  "announce-latest",
 	Usage: "Re-publish the latest existing advertisement to pubsub",
