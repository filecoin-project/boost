--- conflicted
+++ resolved
@@ -1,3 +1,6 @@
+//go:build test_lid
+// +build test_lid
+
 package piecedirectory
 
 import (
@@ -94,14 +97,7 @@
 
 		svc.SetupYugabyte(t)
 
-<<<<<<< HEAD
-		bdsvc := svc.NewYugabyte(yugabyte.DBSettings{
-			Hosts:         []string{"yugabyte"},
-			ConnectString: "postgresql://postgres:postgres@yugabyte:5433",
-		})
-=======
 		bdsvc := svc.NewYugabyte(svc.TestYugabyteSettings)
->>>>>>> 13ec662b
 
 		addr := "localhost:8044"
 		err := bdsvc.Start(ctx, addr)
