--- conflicted
+++ resolved
@@ -104,7 +104,6 @@
 	car.SectionReader
 }
 
-<<<<<<< HEAD
 func (MockSectionReader) Close() error { return nil }
 
 // like `CreateMockPieceReader`, but returns a reader over the contents of a file.
@@ -117,7 +116,4 @@
 			return f, err
 		})
 	return pr
-}
-=======
-func (*MockSectionReader) Close() error { return nil }
->>>>>>> 59ff5598
+}