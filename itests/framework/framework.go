--- conflicted
+++ resolved
@@ -107,15 +107,15 @@
 	}
 }
 
-<<<<<<< HEAD
+func WithEnsemble(e *kit.Ensemble) FrameworkOpts {
+	return func(tmc *TestFrameworkConfig) {
+		tmc.Ensemble = e
+	}
+}
+
 func EnsembleOpts(opts ...kit.EnsembleOpt) FrameworkOpts {
 	return func(tmc *TestFrameworkConfig) {
 		tmc.ensembleOpts = opts
-=======
-func WithEnsemble(e *kit.Ensemble) FrameworkOpts {
-	return func(tmc *TestFrameworkConfig) {
-		tmc.Ensemble = e
->>>>>>> 6472af01
 	}
 }
 
@@ -125,11 +125,7 @@
 		opt(fmc)
 	}
 
-<<<<<<< HEAD
 	fullNode, miner := FullNodeAndMiner(t, fmc.ensembleOpts...)
-=======
-	fullNode, miner := FullNodeAndMiner(t, fmc.Ensemble)
->>>>>>> 6472af01
 	return &TestFramework{
 		ctx:        ctx,
 		config:     fmc,
@@ -139,11 +135,7 @@
 	}
 }
 
-<<<<<<< HEAD
 func FullNodeAndMiner(t *testing.T, ensOpts ...kit.EnsembleOpt) (*kit.TestFullNode, *kit.TestMiner) {
-=======
-func FullNodeAndMiner(t *testing.T, ensemble *kit.Ensemble) (*kit.TestFullNode, *kit.TestMiner) {
->>>>>>> 6472af01
 	// Set up a full node and a miner (without markets)
 	var fullNode kit.TestFullNode
 	var miner kit.TestMiner
@@ -183,30 +175,17 @@
 		secSizeOpt,
 	}
 
-	defaultEnsemble := ensemble == nil
-	if defaultEnsemble {
-		eOpts := []kit.EnsembleOpt{
-			//TODO: at the moment we are not mocking proofs
-			//maybe enable this in the future to speed up tests further
-
-			//kit.MockProofs(),
-		}
-		ensemble = kit.NewEnsemble(t, eOpts...)
+	eOpts := []kit.EnsembleOpt{
+		//TODO: at the moment we are not mocking proofs
+		//maybe enable this in the future to speed up tests further
+
+		//kit.MockProofs(),
 	}
 	eOpts = append(eOpts, ensOpts...)
 
-<<<<<<< HEAD
 	blockTime := 100 * time.Millisecond
 	ens := kit.NewEnsemble(t, eOpts...).FullNode(&fullNode, fullNodeOpts...).Miner(&miner, &fullNode, minerOpts...).Start()
 	ens.BeginMining(blockTime)
-=======
-	ensemble.FullNode(&fullNode, fnOpts...).Miner(&miner, &fullNode, minerOpts...)
-	if defaultEnsemble {
-		ensemble.Start()
-		blockTime := 100 * time.Millisecond
-		ensemble.BeginMining(blockTime)
-	}
->>>>>>> 6472af01
 
 	return &fullNode, &miner
 }
