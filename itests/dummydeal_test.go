--- conflicted
+++ resolved
@@ -130,427 +130,4 @@
 	cancel()
 	go f.stop()
 	<-done
-<<<<<<< HEAD
-}
-
-type testFramework struct {
-	ctx     context.Context
-	t       *testing.T
-	homedir string
-	stop    func()
-
-	client     *boostclient.StorageClient
-	boost      api.Boost
-	fullNode   lapi.FullNode
-	clientAddr address.Address
-	minerAddr  address.Address
-}
-
-func newTestFramework(ctx context.Context, t *testing.T, homedir string) *testFramework {
-	return &testFramework{
-		ctx:     ctx,
-		t:       t,
-		homedir: homedir,
-	}
-}
-
-func (f *testFramework) start() {
-	var err error
-	f.client, err = boostclient.NewStorageClient(f.ctx)
-	require.NoError(f.t, err)
-
-	addr := "ws://127.0.0.1:1234/rpc/v1"
-
-	// Get a FullNode API
-	fullnodeApiString, err := devnet.GetFullnodeEndpoint(f.ctx, f.homedir)
-	require.NoError(f.t, err)
-
-	apiinfo := cliutil.ParseApiInfo(fullnodeApiString)
-
-	fullnodeApi, closerFullnode, err := client.NewFullNodeRPCV1(f.ctx, addr, apiinfo.AuthHeader())
-	require.NoError(f.t, err)
-
-	f.fullNode = fullnodeApi
-
-	err = fullnodeApi.LogSetLevel(f.ctx, "actors", "DEBUG")
-	require.NoError(f.t, err)
-
-	wallets, err := fullnodeApi.WalletList(f.ctx)
-	require.NoError(f.t, err)
-
-	// Set the default wallet for the devnet daemon
-	err = fullnodeApi.WalletSetDefault(f.ctx, wallets[0])
-	require.NoError(f.t, err)
-
-	// Make sure that default wallet has been setup successfully
-	defaultWallet, err := fullnodeApi.WalletDefaultAddress(f.ctx)
-	require.NoError(f.t, err)
-
-	bal, err := fullnodeApi.WalletBalance(f.ctx, defaultWallet)
-	require.NoError(f.t, err)
-
-	log.Infof("default wallet %s has %d attoFIL", defaultWallet, bal)
-
-	// Create a wallet for the client with some funds
-	var wg sync.WaitGroup
-	wg.Add(1)
-	var clientAddr address.Address
-	go func() {
-		log.Info("Creating client wallet")
-
-		clientAddr, err = fullnodeApi.WalletNew(f.ctx, chaintypes.KTBLS)
-		require.NoError(f.t, err)
-
-		amt := abi.NewTokenAmount(1e18)
-		_ = sendFunds(f.ctx, fullnodeApi, clientAddr, amt)
-		log.Infof("Created client wallet %s with %d attoFil", clientAddr, amt)
-		wg.Done()
-	}()
-
-	// Create a wallet for publish storage deals with some funds
-	wg.Add(1)
-	var psdWalletAddr address.Address
-	go func() {
-		log.Info("Creating publish storage deals wallet")
-		psdWalletAddr, err = fullnodeApi.WalletNew(f.ctx, chaintypes.KTBLS)
-		require.NoError(f.t, err)
-
-		amt := abi.NewTokenAmount(1e18)
-		_ = sendFunds(f.ctx, fullnodeApi, psdWalletAddr, amt)
-		log.Infof("Created publish storage deals wallet %s with %d attoFil", psdWalletAddr, amt)
-		wg.Done()
-	}()
-	wg.Wait()
-
-	f.clientAddr = clientAddr
-
-	minerEndpoint, err := devnet.GetMinerEndpoint(f.ctx, f.homedir)
-	require.NoError(f.t, err)
-
-	minerApiInfo := cliutil.ParseApiInfo(minerEndpoint)
-	minerConnAddr := "ws://127.0.0.1:2345/rpc/v0"
-	minerApi, closerMiner, err := client.NewStorageMinerRPCV0(f.ctx, minerConnAddr, minerApiInfo.AuthHeader())
-	require.NoError(f.t, err)
-
-	log.Debugw("minerApiInfo.Address", "addr", minerApiInfo.Addr)
-
-	minerAddr, err := minerApi.ActorAddress(f.ctx)
-	require.NoError(f.t, err)
-
-	log.Debugw("got miner actor addr", "addr", minerAddr)
-
-	f.minerAddr = minerAddr
-
-	// Set the control address for the storage provider to be the publish
-	// storage deals wallet
-	f.setControlAddress(psdWalletAddr)
-
-	// Create an in-memory repo
-	r := lotus_repo.NewMemory(nil)
-
-	lr, err := r.Lock(node.BoostRepoType{})
-	require.NoError(f.t, err)
-
-	ds, err := lr.Datastore(context.Background(), "/metadata")
-	require.NoError(f.t, err)
-
-	err = ds.Put(context.Background(), datastore.NewKey("miner-address"), minerAddr.Bytes())
-	require.NoError(f.t, err)
-
-	// Set some config values on the repo
-	c, err := lr.Config()
-	require.NoError(f.t, err)
-
-	cfg, ok := c.(*config.Boost)
-	if !ok {
-		f.t.Fatalf("invalid config from repo, got: %T", c)
-	}
-	cfg.SectorIndexApiInfo = minerEndpoint
-	cfg.SealerApiInfo = minerEndpoint
-	cfg.Wallets.Miner = minerAddr.String()
-	cfg.Wallets.PublishStorageDeals = psdWalletAddr.String()
-	cfg.Dealmaking.PublishMsgMaxDealsPerMsg = 1
-	cfg.Dealmaking.PublishMsgPeriod = config.Duration(time.Second * 1)
-	cfg.Dealmaking.MaxStagingDealsBytes = 4000000
-
-	err = lr.SetConfig(func(raw interface{}) {
-		rcfg := raw.(*config.Boost)
-		*rcfg = *cfg
-	})
-	require.NoError(f.t, err)
-
-	err = lr.Close()
-	require.NoError(f.t, err)
-
-	shutdownChan := make(chan struct{})
-
-	// Create Boost API
-	stop, err := node.New(f.ctx,
-		node.Boost(&f.boost),
-		node.Override(new(dtypes.ShutdownChan), shutdownChan),
-		node.Base(),
-		node.Repo(r),
-		node.Override(new(v1api.FullNode), fullnodeApi),
-
-		node.Override(new(*storage.AddressSelector), modules.AddressSelector(&lotus_config.MinerAddressConfig{
-			DealPublishControl: []string{
-				psdWalletAddr.String(),
-			},
-			DisableOwnerFallback:  true,
-			DisableWorkerFallback: true,
-		})),
-	)
-	require.NoError(f.t, err)
-
-	// Bootstrap libp2p with full node
-	remoteAddrs, err := fullnodeApi.NetAddrsListen(f.ctx)
-	require.NoError(f.t, err)
-
-	log.Debugw("bootstrapping libp2p network with full node", "maadr", remoteAddrs)
-
-	err = f.boost.NetConnect(f.ctx, remoteAddrs)
-	require.NoError(f.t, err)
-
-	// Instantiate the boost service JSON RPC handler.
-	handler, err := node.BoostHandler(f.boost, true)
-	require.NoError(f.t, err)
-
-	log.Debug("getting API endpoint of boost node")
-
-	endpoint, err := r.APIEndpoint()
-	require.NoError(f.t, err)
-
-	log.Debugw("json rpc server listening", "endpoint", endpoint)
-
-	// Serve the RPC.
-	rpcStopper, err := node.ServeRPC(handler, "boost", endpoint)
-	require.NoError(f.t, err)
-
-	// Add boost libp2p address to test client peer store so the client knows
-	// how to connect to boost
-	boostAddrs, err := f.boost.NetAddrsListen(f.ctx)
-	require.NoError(f.t, err)
-	f.client.PeerStore.AddAddrs(boostAddrs.ID, boostAddrs.Addrs, time.Hour)
-
-	log.Debugw("monitoring for shutdown")
-
-	// Monitor for shutdown.
-	finishCh := node.MonitorShutdown(shutdownChan,
-		node.ShutdownHandler{Component: "rpc server", StopFunc: rpcStopper},
-		node.ShutdownHandler{Component: "boost", StopFunc: stop},
-	)
-
-	f.stop = func() {
-		shutdownChan <- struct{}{}
-		_ = stop(f.ctx)
-		<-finishCh
-		closerFullnode()
-		closerMiner()
-	}
-}
-
-func (f *testFramework) waitForDealAddedToSector(dealUuid uuid.UUID) error {
-	publishCtx, cancel := context.WithTimeout(f.ctx, 300*time.Second)
-	defer cancel()
-
-	for {
-		deal, err := f.boost.Deal(f.ctx, dealUuid)
-		if err != nil && !xerrors.Is(err, storagemarket.ErrDealNotFound) {
-			return fmt.Errorf("error getting deal: %s", err.Error())
-		}
-
-		if err == nil {
-			if deal.Err != "" {
-				return fmt.Errorf(deal.Err)
-			}
-
-			log.Infof("deal state: %s", deal.Checkpoint)
-			switch {
-			case deal.Checkpoint == dealcheckpoints.Complete:
-				return nil
-			case deal.Checkpoint == dealcheckpoints.IndexedAndAnnounced:
-				return nil
-			}
-		}
-
-		select {
-		case <-publishCtx.Done():
-			return fmt.Errorf("timed out waiting for deal to be added to a sector")
-		case <-time.After(time.Second):
-		}
-	}
-}
-
-func (f *testFramework) makeDummyDeal(dealUuid uuid.UUID, carFilepath string, rootCid cid.Cid, url string) (*api.ProviderDealRejectionInfo, error) {
-	cidAndSize, err := storagemarket.GenerateCommP(carFilepath)
-	if err != nil {
-		return nil, err
-	}
-
-	proposal := market.DealProposal{
-		PieceCID:             cidAndSize.PieceCID,
-		PieceSize:            cidAndSize.PieceSize,
-		VerifiedDeal:         false,
-		Client:               f.clientAddr,
-		Provider:             f.minerAddr,
-		Label:                rootCid.String(),
-		StartEpoch:           abi.ChainEpoch(rand.Intn(100000)),
-		EndEpoch:             800000 + abi.ChainEpoch(rand.Intn(10000)),
-		StoragePricePerEpoch: abi.NewTokenAmount(1),
-		ProviderCollateral:   abi.NewTokenAmount(0),
-		ClientCollateral:     abi.NewTokenAmount(0),
-	}
-
-	signedProposal, err := f.signProposal(f.clientAddr, &proposal)
-	if err != nil {
-		return nil, err
-	}
-
-	log.Debugf("Client balance requirement for deal: %d attoFil", proposal.ClientBalanceRequirement())
-	log.Debugf("Provider balance requirement for deal: %d attoFil", proposal.ProviderBalanceRequirement())
-
-	clientBal, err := f.fullNode.WalletBalance(f.ctx, f.clientAddr)
-	if err != nil {
-		return nil, err
-	}
-	log.Debugf("Client balance: %d attoFil", clientBal)
-
-	provBal, err := f.fullNode.WalletBalance(f.ctx, f.minerAddr)
-	if err != nil {
-		return nil, err
-	}
-	log.Debugf("Provider balance: %d attoFil", provBal)
-
-	// Add client and provider funds for deal to StorageMarketActor
-	var errgp errgroup.Group
-	errgp.Go(func() error {
-		bal := proposal.ClientBalanceRequirement()
-		log.Infof("adding client balance requirement %d to Storage Market Actor", bal)
-		if big.Cmp(bal, big.Zero()) > 0 {
-			mcid, err := f.fullNode.MarketAddBalance(f.ctx, f.clientAddr, f.clientAddr, bal)
-			if err != nil {
-				return err
-			}
-			return f.WaitMsg(mcid)
-		}
-		return nil
-	})
-	errgp.Go(func() error {
-		bal := proposal.ProviderBalanceRequirement()
-		log.Infof("adding provider balance requirement %d to Storage Market Actor", bal)
-		if big.Cmp(bal, big.Zero()) > 0 {
-			mcid, err := f.fullNode.MarketAddBalance(f.ctx, f.minerAddr, f.minerAddr, bal)
-			if err != nil {
-				return err
-			}
-			return f.WaitMsg(mcid)
-		}
-		return nil
-	})
-	err = errgp.Wait()
-	if err != nil {
-		return nil, err
-	}
-
-	log.Info("done adding balance requirements")
-
-	// Save the path to the CAR file as a transfer parameter
-	transferParams := &types2.HttpRequest{URL: url}
-	transferParamsJSON, err := json.Marshal(transferParams)
-	if err != nil {
-		return nil, err
-	}
-
-	peerID, err := f.boost.ID(f.ctx)
-	if err != nil {
-		return nil, err
-	}
-
-	carFileinfo, err := os.Stat(carFilepath)
-	if err != nil {
-		return nil, err
-	}
-
-	dealParams := types.DealParams{
-		DealUUID:           dealUuid,
-		ClientDealProposal: *signedProposal,
-		DealDataRoot:       rootCid,
-		Transfer: types.Transfer{
-			Type:   "http",
-			Params: transferParamsJSON,
-			Size:   uint64(carFileinfo.Size()),
-		},
-	}
-
-	return f.client.StorageDeal(f.ctx, dealParams, peerID)
-}
-
-func (f *testFramework) signProposal(addr address.Address, proposal *market.DealProposal) (*market.ClientDealProposal, error) {
-	buf, err := cborutil.Dump(proposal)
-	if err != nil {
-		return nil, err
-	}
-
-	sig, err := f.fullNode.WalletSign(f.ctx, addr, buf)
-	if err != nil {
-		return nil, err
-	}
-
-	return &market.ClientDealProposal{
-		Proposal:        *proposal,
-		ClientSignature: *sig,
-	}, nil
-}
-
-func sendFunds(ctx context.Context, sender lapi.FullNode, recipient address.Address, amount abi.TokenAmount) error {
-	senderAddr, err := sender.WalletDefaultAddress(ctx)
-	if err != nil {
-		return err
-	}
-
-	msg := &chaintypes.Message{
-		From:  senderAddr,
-		To:    recipient,
-		Value: amount,
-	}
-
-	sm, err := sender.MpoolPushMessage(ctx, msg, nil)
-	if err != nil {
-		return err
-	}
-
-	_, err = sender.StateWaitMsg(ctx, sm.Cid(), 1, 1e10, true)
-	return err
-}
-
-func (f *testFramework) setControlAddress(psdAddr address.Address) {
-	mi, err := f.fullNode.StateMinerInfo(f.ctx, f.minerAddr, chaintypes.EmptyTSK)
-	require.NoError(f.t, err)
-
-	cwp := &miner2.ChangeWorkerAddressParams{
-		NewWorker:       mi.Worker,
-		NewControlAddrs: []address.Address{psdAddr},
-	}
-	sp, err := actors.SerializeParams(cwp)
-	require.NoError(f.t, err)
-
-	smsg, err := f.fullNode.MpoolPushMessage(f.ctx, &chaintypes.Message{
-		From:   mi.Owner,
-		To:     f.minerAddr,
-		Method: miner.Methods.ChangeWorkerAddress,
-
-		Value:  big.Zero(),
-		Params: sp,
-	}, nil)
-	require.NoError(f.t, err)
-
-	err = f.WaitMsg(smsg.Cid())
-	require.NoError(f.t, err)
-}
-
-func (f *testFramework) WaitMsg(mcid cid.Cid) error {
-	_, err := f.fullNode.StateWaitMsg(f.ctx, mcid, 1, 1e10, true)
-	return err
-=======
->>>>>>> 1d21a6f7
 }