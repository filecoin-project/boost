package indexprovider

import (
	"context"
	"errors"
	"fmt"
	"os"
	"path/filepath"

<<<<<<< HEAD
	"github.com/filecoin-project/boost/db"
	"github.com/filecoin-project/boost/markets/idxprov"
=======
	"github.com/filecoin-project/lotus/node/repo"
	"github.com/libp2p/go-libp2p/core/crypto"
	host "github.com/libp2p/go-libp2p/core/host"
	"github.com/libp2p/go-libp2p/core/peer"
	"go.uber.org/fx"

	dst "github.com/filecoin-project/dagstore"
	"github.com/filecoin-project/lotus/markets/dagstore"
	"github.com/filecoin-project/lotus/markets/idxprov"

>>>>>>> 065d5183
	"github.com/filecoin-project/boost/node/config"
	"github.com/filecoin-project/boost/piecedirectory"
	"github.com/filecoin-project/boost/storagemarket/types"
	"github.com/filecoin-project/boost/storagemarket/types/dealcheckpoints"
	lotus_storagemarket "github.com/filecoin-project/go-fil-markets/storagemarket"
	lotus_config "github.com/filecoin-project/lotus/node/config"
	"github.com/filecoin-project/lotus/node/repo"
	"github.com/hashicorp/go-multierror"
	"github.com/ipfs/go-cid"
	logging "github.com/ipfs/go-log/v2"
	provider "github.com/ipni/index-provider"
	"github.com/ipni/index-provider/engine/xproviders"
	"github.com/ipni/index-provider/metadata"
	"github.com/libp2p/go-libp2p/core/crypto"
	host "github.com/libp2p/go-libp2p/core/host"
	"github.com/libp2p/go-libp2p/core/peer"
	"github.com/multiformats/go-multihash"
	"go.uber.org/fx"
)

var log = logging.Logger("index-provider-wrapper")
var defaultDagStoreDir = "dagstore"

type Wrapper struct {
<<<<<<< HEAD
	cfg            lotus_config.DAGStoreConfig
	enabled        bool
	dealsDB        *db.DealsDB
	legacyProv     lotus_storagemarket.StorageProvider
	prov           provider.Interface
	piecedirectory *piecedirectory.PieceDirectory
	meshCreator    idxprov.MeshCreator
	h              host.Host
=======
	cfg         *config.Boost
	enabled     bool
	dealsDB     *db.DealsDB
	legacyProv  lotus_storagemarket.StorageProvider
	prov        provider.Interface
	dagStore    *dagstore.Wrapper
	meshCreator idxprov.MeshCreator
	h           host.Host
>>>>>>> 065d5183
	// bitswapEnabled records whether to announce bitswap as an available
	// protocol to the network indexer
	bitswapEnabled bool
}

func NewWrapper(cfg *config.Boost) func(lc fx.Lifecycle, h host.Host, r repo.LockedRepo, dealsDB *db.DealsDB,
	legacyProv lotus_storagemarket.StorageProvider, prov provider.Interface,
	piecedirectory *piecedirectory.PieceDirectory, meshCreator idxprov.MeshCreator) (*Wrapper, error) {

	return func(lc fx.Lifecycle, h host.Host, r repo.LockedRepo, dealsDB *db.DealsDB,
		legacyProv lotus_storagemarket.StorageProvider, prov provider.Interface,
		piecedirectory *piecedirectory.PieceDirectory,
		meshCreator idxprov.MeshCreator) (*Wrapper, error) {

		if cfg.DAGStore.RootDir == "" {
			cfg.DAGStore.RootDir = filepath.Join(r.Path(), defaultDagStoreDir)
		}

		_, isDisabled := prov.(*DisabledIndexProvider)

		// bitswap is enabled if there is a bitswap peer id
		bitswapEnabled := cfg.Dealmaking.BitswapPeerID != ""

		// setup bitswap extended provider if there is a public multi addr for bitswap
		w := &Wrapper{
<<<<<<< HEAD
			h:                h,
			dealsDB:          dealsDB,
			legacyProv:       legacyProv,
			prov:             prov,
			meshCreator:      meshCreator,
			cfg:              cfg.DAGStore,
			enabled:          !isDisabled,
			piecedirectory:   piecedirectory,
			bitswapEnabled:   bitswapEnabled,
			extendedProvider: ep,
=======
			h:              h,
			dealsDB:        dealsDB,
			legacyProv:     legacyProv,
			prov:           prov,
			dagStore:       dagStore,
			meshCreator:    meshCreator,
			cfg:            cfg,
			bitswapEnabled: bitswapEnabled,
			enabled:        !isDisabled,
>>>>>>> 065d5183
		}
		// announce all deals on startup in case of a config change
		lc.Append(fx.Hook{
			OnStart: func(ctx context.Context) error {
				go func() {
					err := w.AnnounceExtendedProviders(ctx)
					if err != nil {
						log.Warnf("announcing extended providers: %w", err)
					}
				}()
				return nil
			},
		})
		return w, nil
	}
}

func (w *Wrapper) Enabled() bool {
	return w.enabled
}

// AnnounceExtendedProviders announces changes to Boost configuration in the context of retrieval
// methods.
//
// The advertisement published by this function covers 3 cases:
//
// 1. bitswap is completely disabled: in which case an advertisement is
// published with empty extended providers that should wipe previous
// support on indexer side.
//
// 2. bitswap is enabled with public addresses: in which case publish an
// advertisement with extended providers records corresponding to the
// public addresses. Note, according the the IPNI spec, the host ID will
// also be added to the extended providers for signing reasons with empty
// metadata making a total of 2 extended provider records.
//
// 3. bitswap with boostd address: in which case public an advertisement
// with one extended provider record that just adds bitswap metadata.
//
// Note that in any case one advertisement is published by boost on startup
// to reflect on bitswap configuration, even if the config remains the
// same. Future work should detect config change and only publish ads when
// config changes.
func (w *Wrapper) AnnounceExtendedProviders(ctx context.Context) error {
	if !w.enabled {
		return errors.New("cannot announce all deals: index provider is disabled")
	}
	// for now, only generate an indexer provider announcement if bitswap announcements
	// are enabled -- all other graphsync announcements are context ID specific

	// build the extended providers announcement
	key := w.h.Peerstore().PrivKey(w.h.ID())
	adBuilder := xproviders.NewAdBuilder(w.h.ID(), key, w.h.Addrs())

	if !w.bitswapEnabled {
		// If bitswap is completely disabled, publish an advertisement with empty extended providers
		// which should override previously published extended providers associated to w.h.ID().
		log.Info("bitswap is not enabled - announcing bitswap disabled to Indexer")
	} else {
		// if we're exposing bitswap publicly, we announce bitswap as an extended provider. If we're not
		// we announce it as metadata on the main provider

		// marshal bitswap metadata
		meta := metadata.Default.New(metadata.Bitswap{})
		mbytes, err := meta.MarshalBinary()
		if err != nil {
			return err
		}
		var ep xproviders.Info
		if len(w.cfg.Dealmaking.BitswapPublicAddresses) > 0 {
			if w.cfg.Dealmaking.BitswapPrivKeyFile == "" {
				return fmt.Errorf("missing required configuration key BitswapPrivKeyFile: " +
					"boost is configured with BitswapPublicAddresses but the BitswapPrivKeyFile configuration key is empty")
			}

			// we need the private key for bitswaps peerID in order to announce publicly
			keyFile, err := os.ReadFile(w.cfg.Dealmaking.BitswapPrivKeyFile)
			if err != nil {
				return fmt.Errorf("opening BitswapPrivKeyFile %s: %w", w.cfg.Dealmaking.BitswapPrivKeyFile, err)
			}
			privKey, err := crypto.UnmarshalPrivateKey(keyFile)
			if err != nil {
				return fmt.Errorf("unmarshalling BitswapPrivKeyFile %s: %w", w.cfg.Dealmaking.BitswapPrivKeyFile, err)
			}
			// setup an extended provider record, containing the booster-bitswap multi addr,
			// peer ID, private key for signing, and metadata
			ep = xproviders.Info{
				ID:       w.cfg.Dealmaking.BitswapPeerID,
				Addrs:    w.cfg.Dealmaking.BitswapPublicAddresses,
				Priv:     privKey,
				Metadata: mbytes,
			}
			log.Infof("bitswap is enabled and endpoint is public - "+
				"announcing bitswap endpoint to indexer as extended provider: %s %s",
				ep.ID, ep.Addrs)
		} else {
			log.Infof("bitswap is enabled with boostd as proxy - "+
				"announcing boostd as endpoint for bitswap to indexer: %s %s",
				w.h.ID(), w.h.Addrs())

			addrs := make([]string, 0, len(w.h.Addrs()))
			for _, addr := range w.h.Addrs() {
				addrs = append(addrs, addr.String())
			}

			ep = xproviders.Info{
				ID:       w.h.ID().String(),
				Addrs:    addrs,
				Priv:     key,
				Metadata: mbytes,
			}
		}
		adBuilder.WithExtendedProviders(ep)
	}

	last, _, err := w.prov.GetLatestAdv(ctx)
	if err != nil {
		return err
	}
	adBuilder.WithLastAdID(last)
	ad, err := adBuilder.BuildAndSign()
	if err != nil {
		return err
	}

	// make sure we're connected to the mesh so that the message will go through
	// pubsub and reach the indexer
	err = w.meshCreator.Connect(ctx)
	if err != nil {
		log.Warnf("could not connect to pubsub mesh before announcing extended provider: %w", err)
	}

	// publish the extended providers announcement
	adCid, err := w.prov.Publish(ctx, *ad)
	if err != nil {
		return err
	}

	log.Infof("announced endpoint to indexer with advertisement cid %s", adCid)

	return nil
}

func (w *Wrapper) IndexerAnnounceAllDeals(ctx context.Context) error {
	if !w.enabled {
		return errors.New("cannot announce all deals: index provider is disabled")
	}

	log.Info("announcing all legacy deals to Indexer")
	err := w.legacyProv.AnnounceAllDealsToIndexer(ctx)
	if err == nil {
		log.Infof("finished announcing all legacy deals to Indexer")
	} else {
		log.Warnw("failed to announce legacy deals to Indexer", "err", err)
	}

	log.Info("announcing all Boost deals to Indexer")
	deals, err := w.dealsDB.ListActive(ctx)
	if err != nil {
		return fmt.Errorf("failed to list deals: %w", err)
	}

	shards := make(map[string]struct{})
	var nSuccess int
	var merr error

	for _, d := range deals {
		// filter out deals that will announce automatically at a later
		// point in their execution, as well as deals that are not processing at all
		// (i.e. in an error state or expired)
		// (note technically this is only one check point state IndexedAndAnnounced but is written so
		// it will work if we ever introduce additional states between IndexedAndAnnounced & Complete)
		if d.Checkpoint < dealcheckpoints.IndexedAndAnnounced || d.Checkpoint >= dealcheckpoints.Complete {
			continue
		}

		if _, err := w.AnnounceBoostDeal(ctx, d); err != nil {
			// don't log already advertised errors as errors - just skip them
			if !errors.Is(err, provider.ErrAlreadyAdvertised) {
				merr = multierror.Append(merr, err)
				log.Errorw("failed to announce boost deal to Indexer", "dealId", d.DealUuid, "err", err)
			}
			continue
		}
		shards[d.ClientDealProposal.Proposal.PieceCID.String()] = struct{}{}
		nSuccess++
	}

	log.Infow("finished announcing all boost deals to Indexer", "number of deals", nSuccess, "number of shards", len(shards))
	return merr
}

func (w *Wrapper) Start(ctx context.Context) {
	w.prov.RegisterMultihashLister(w.MultihashLister)
}

func (w *Wrapper) MultihashLister(ctx context.Context, prov peer.ID, contextID []byte) (provider.MultihashIterator, error) {
	provideF := func(pieceCid cid.Cid) (provider.MultihashIterator, error) {
		ii, err := w.piecedirectory.GetIterableIndex(ctx, pieceCid)
		if err != nil {
			return nil, fmt.Errorf("failed to get iterable index: %w", err)
		}

		// Check if there are any records in the iterator. If there are no
		// records, the multihash lister expects us to return an error.
		hasRecords := ii.ForEach(func(_ multihash.Multihash, _ uint64) error {
			return fmt.Errorf("has at least one record")
		})
		if hasRecords == nil {
			return nil, fmt.Errorf("no records found for piece %s", pieceCid)
		}

		mhi, err := provider.CarMultihashIterator(ii)
		if err != nil {
			return nil, fmt.Errorf("failed to get mhiterator: %w", err)
		}
		return mhi, nil
	}

	// convert context ID to proposal Cid
	proposalCid, err := cid.Cast(contextID)
	if err != nil {
		return nil, fmt.Errorf("failed to cast context ID to a cid")
	}

	// go from proposal cid -> piece cid by looking up deal in boost and if we can't find it there -> then markets
	// check Boost deals DB
	pds, boostErr := w.dealsDB.BySignedProposalCID(ctx, proposalCid)
	if boostErr == nil {
		pieceCid := pds.ClientDealProposal.Proposal.PieceCID
		return provideF(pieceCid)
	}

	// check in legacy markets
	md, legacyErr := w.legacyProv.GetLocalDeal(proposalCid)
	if legacyErr == nil {
		return provideF(md.Proposal.PieceCID)
	}

	return nil, fmt.Errorf("failed to look up deal in Boost, err=%s and Legacy Markets, err=%s", boostErr, legacyErr)
}

func (w *Wrapper) AnnounceBoostDeal(ctx context.Context, pds *types.ProviderDealState) (cid.Cid, error) {
	if !w.enabled {
		return cid.Undef, errors.New("cannot announce deal: index provider is disabled")
	}

	// Announce deal to network Indexer
	protocols := []metadata.Protocol{
		&metadata.GraphsyncFilecoinV1{
			PieceCID:      pds.ClientDealProposal.Proposal.PieceCID,
			FastRetrieval: pds.FastRetrieval,
			VerifiedDeal:  pds.ClientDealProposal.Proposal.VerifiedDeal,
		},
	}

	fm := metadata.Default.New(protocols...)

	// ensure we have a connection with the full node host so that the index provider gossip sub announcements make their
	// way to the filecoin bootstrapper network
	if err := w.meshCreator.Connect(ctx); err != nil {
		log.Errorw("failed to connect boost node to full daemon node", "err", err)
	}

	propCid, err := pds.SignedProposalCid()
	if err != nil {
		return cid.Undef, fmt.Errorf("failed to get proposal cid from deal: %w", err)
	}

	annCid, err := w.prov.NotifyPut(ctx, nil, propCid.Bytes(), fm)
	if err != nil {
		return cid.Undef, fmt.Errorf("failed to announce deal to index provider: %w", err)
	}
	return annCid, err
<<<<<<< HEAD
=======
}

func (w *Wrapper) DagstoreReinitBoostDeals(ctx context.Context) (bool, error) {
	deals, err := w.dealsDB.ListActive(ctx)
	if err != nil {
		return false, fmt.Errorf("failed to list active Boost deals: %w", err)
	}

	log := log.Named("boost-migrator")
	log.Infof("dagstore root is %s", w.cfg.DAGStore.RootDir)

	// Check if all deals have already been registered as shards
	isComplete, err := w.boostRegistrationComplete()
	if err != nil {
		return false, fmt.Errorf("failed to get boost dagstore migration status: %w", err)
	}
	if isComplete {
		// All deals have been registered as shards, bail out
		log.Info("no boost shard migration necessary; already marked complete")
		return false, nil
	}

	log.Infow("registering shards for all active boost deals in sealing subsystem", "count", len(deals))

	// channel where results will be received, and channel where the total
	// number of registered shards will be sent.
	resch := make(chan dst.ShardResult, 32)
	totalCh := make(chan int)
	doneCh := make(chan struct{})

	// Start making progress consuming results. We won't know how many to
	// actually consume until we register all shards.
	//
	// If there are any problems registering shards, just log an error
	go func() {
		defer close(doneCh)

		var total = math.MaxInt64
		var res dst.ShardResult
		for rcvd := 0; rcvd < total; {
			select {
			case total = <-totalCh:
				// we now know the total number of registered shards
				// nullify so that we no longer consume from it after closed.
				close(totalCh)
				totalCh = nil
			case res = <-resch:
				rcvd++
				if res.Error == nil {
					log.Infow("async boost shard registration completed successfully", "shard_key", res.Key)
				} else {
					log.Warnw("async boost shard registration failed", "shard_key", res.Key, "error", res.Error)
				}
			}
		}
	}()

	var registered int
	for _, deal := range deals {
		pieceCid := deal.ClientDealProposal.Proposal.PieceCID

		// enrich log statements in this iteration with deal ID and piece CID.
		log := log.With("deal_id", deal.ChainDealID, "piece_cid", pieceCid)

		// Filter out deals that have not yet been indexed and announced as they will be re-indexed anyways
		if deal.Checkpoint < dealcheckpoints.IndexedAndAnnounced {
			continue
		}

		log.Infow("registering boost deal in dagstore with lazy init")

		// Register the deal as a shard with the DAG store with lazy initialization.
		// The index will be populated the first time the deal is retrieved, or
		// through the bulk initialization script.
		err = w.dagStore.RegisterShard(ctx, pieceCid, "", false, resch)
		if err != nil {
			log.Warnw("failed to register boost shard", "error", err)
			continue
		}
		registered++
	}

	log.Infow("finished registering all boost shards", "total", registered)
	totalCh <- registered
	select {
	case <-ctx.Done():
		return false, ctx.Err()
	case <-doneCh:
	}

	log.Infow("confirmed registration of all boost shards")

	// Completed registering all shards, so mark the migration as complete
	err = w.markBoostRegistrationComplete()
	if err != nil {
		log.Errorf("failed to mark boost shards as registered: %s", err)
	} else {
		log.Info("successfully marked boost migration as complete")
	}

	log.Infow("boost dagstore migration complete")

	return true, nil
}

// Check for the existence of a "marker" file indicating that the migration
// has completed
func (w *Wrapper) boostRegistrationComplete() (bool, error) {
	path := filepath.Join(w.cfg.DAGStore.RootDir, shardRegMarker)
	_, err := os.Stat(path)
	if os.IsNotExist(err) {
		return false, nil
	}
	if err != nil {
		return false, err
	}
	return true, nil
}

// Create a "marker" file indicating that the migration has completed
func (w *Wrapper) markBoostRegistrationComplete() error {
	path := filepath.Join(w.cfg.DAGStore.RootDir, shardRegMarker)
	file, err := os.Create(path)
	if err != nil {
		return err
	}
	return file.Close()
>>>>>>> 065d5183
}<|MERGE_RESOLUTION|>--- conflicted
+++ resolved
@@ -4,30 +4,13 @@
 	"context"
 	"errors"
 	"fmt"
-	"os"
-	"path/filepath"
-
-<<<<<<< HEAD
 	"github.com/filecoin-project/boost/db"
-	"github.com/filecoin-project/boost/markets/idxprov"
-=======
-	"github.com/filecoin-project/lotus/node/repo"
-	"github.com/libp2p/go-libp2p/core/crypto"
-	host "github.com/libp2p/go-libp2p/core/host"
-	"github.com/libp2p/go-libp2p/core/peer"
-	"go.uber.org/fx"
-
-	dst "github.com/filecoin-project/dagstore"
-	"github.com/filecoin-project/lotus/markets/dagstore"
-	"github.com/filecoin-project/lotus/markets/idxprov"
-
->>>>>>> 065d5183
 	"github.com/filecoin-project/boost/node/config"
 	"github.com/filecoin-project/boost/piecedirectory"
 	"github.com/filecoin-project/boost/storagemarket/types"
 	"github.com/filecoin-project/boost/storagemarket/types/dealcheckpoints"
 	lotus_storagemarket "github.com/filecoin-project/go-fil-markets/storagemarket"
-	lotus_config "github.com/filecoin-project/lotus/node/config"
+	"github.com/filecoin-project/lotus/markets/idxprov"
 	"github.com/filecoin-project/lotus/node/repo"
 	"github.com/hashicorp/go-multierror"
 	"github.com/ipfs/go-cid"
@@ -40,14 +23,15 @@
 	"github.com/libp2p/go-libp2p/core/peer"
 	"github.com/multiformats/go-multihash"
 	"go.uber.org/fx"
+	"os"
+	"path/filepath"
 )
 
 var log = logging.Logger("index-provider-wrapper")
 var defaultDagStoreDir = "dagstore"
 
 type Wrapper struct {
-<<<<<<< HEAD
-	cfg            lotus_config.DAGStoreConfig
+	cfg            *config.Boost
 	enabled        bool
 	dealsDB        *db.DealsDB
 	legacyProv     lotus_storagemarket.StorageProvider
@@ -55,16 +39,6 @@
 	piecedirectory *piecedirectory.PieceDirectory
 	meshCreator    idxprov.MeshCreator
 	h              host.Host
-=======
-	cfg         *config.Boost
-	enabled     bool
-	dealsDB     *db.DealsDB
-	legacyProv  lotus_storagemarket.StorageProvider
-	prov        provider.Interface
-	dagStore    *dagstore.Wrapper
-	meshCreator idxprov.MeshCreator
-	h           host.Host
->>>>>>> 065d5183
 	// bitswapEnabled records whether to announce bitswap as an available
 	// protocol to the network indexer
 	bitswapEnabled bool
@@ -90,28 +64,15 @@
 
 		// setup bitswap extended provider if there is a public multi addr for bitswap
 		w := &Wrapper{
-<<<<<<< HEAD
-			h:                h,
-			dealsDB:          dealsDB,
-			legacyProv:       legacyProv,
-			prov:             prov,
-			meshCreator:      meshCreator,
-			cfg:              cfg.DAGStore,
-			enabled:          !isDisabled,
-			piecedirectory:   piecedirectory,
-			bitswapEnabled:   bitswapEnabled,
-			extendedProvider: ep,
-=======
 			h:              h,
 			dealsDB:        dealsDB,
 			legacyProv:     legacyProv,
 			prov:           prov,
-			dagStore:       dagStore,
 			meshCreator:    meshCreator,
 			cfg:            cfg,
+			enabled:        !isDisabled,
+			piecedirectory: piecedirectory,
 			bitswapEnabled: bitswapEnabled,
-			enabled:        !isDisabled,
->>>>>>> 065d5183
 		}
 		// announce all deals on startup in case of a config change
 		lc.Append(fx.Hook{
@@ -386,134 +347,4 @@
 		return cid.Undef, fmt.Errorf("failed to announce deal to index provider: %w", err)
 	}
 	return annCid, err
-<<<<<<< HEAD
-=======
-}
-
-func (w *Wrapper) DagstoreReinitBoostDeals(ctx context.Context) (bool, error) {
-	deals, err := w.dealsDB.ListActive(ctx)
-	if err != nil {
-		return false, fmt.Errorf("failed to list active Boost deals: %w", err)
-	}
-
-	log := log.Named("boost-migrator")
-	log.Infof("dagstore root is %s", w.cfg.DAGStore.RootDir)
-
-	// Check if all deals have already been registered as shards
-	isComplete, err := w.boostRegistrationComplete()
-	if err != nil {
-		return false, fmt.Errorf("failed to get boost dagstore migration status: %w", err)
-	}
-	if isComplete {
-		// All deals have been registered as shards, bail out
-		log.Info("no boost shard migration necessary; already marked complete")
-		return false, nil
-	}
-
-	log.Infow("registering shards for all active boost deals in sealing subsystem", "count", len(deals))
-
-	// channel where results will be received, and channel where the total
-	// number of registered shards will be sent.
-	resch := make(chan dst.ShardResult, 32)
-	totalCh := make(chan int)
-	doneCh := make(chan struct{})
-
-	// Start making progress consuming results. We won't know how many to
-	// actually consume until we register all shards.
-	//
-	// If there are any problems registering shards, just log an error
-	go func() {
-		defer close(doneCh)
-
-		var total = math.MaxInt64
-		var res dst.ShardResult
-		for rcvd := 0; rcvd < total; {
-			select {
-			case total = <-totalCh:
-				// we now know the total number of registered shards
-				// nullify so that we no longer consume from it after closed.
-				close(totalCh)
-				totalCh = nil
-			case res = <-resch:
-				rcvd++
-				if res.Error == nil {
-					log.Infow("async boost shard registration completed successfully", "shard_key", res.Key)
-				} else {
-					log.Warnw("async boost shard registration failed", "shard_key", res.Key, "error", res.Error)
-				}
-			}
-		}
-	}()
-
-	var registered int
-	for _, deal := range deals {
-		pieceCid := deal.ClientDealProposal.Proposal.PieceCID
-
-		// enrich log statements in this iteration with deal ID and piece CID.
-		log := log.With("deal_id", deal.ChainDealID, "piece_cid", pieceCid)
-
-		// Filter out deals that have not yet been indexed and announced as they will be re-indexed anyways
-		if deal.Checkpoint < dealcheckpoints.IndexedAndAnnounced {
-			continue
-		}
-
-		log.Infow("registering boost deal in dagstore with lazy init")
-
-		// Register the deal as a shard with the DAG store with lazy initialization.
-		// The index will be populated the first time the deal is retrieved, or
-		// through the bulk initialization script.
-		err = w.dagStore.RegisterShard(ctx, pieceCid, "", false, resch)
-		if err != nil {
-			log.Warnw("failed to register boost shard", "error", err)
-			continue
-		}
-		registered++
-	}
-
-	log.Infow("finished registering all boost shards", "total", registered)
-	totalCh <- registered
-	select {
-	case <-ctx.Done():
-		return false, ctx.Err()
-	case <-doneCh:
-	}
-
-	log.Infow("confirmed registration of all boost shards")
-
-	// Completed registering all shards, so mark the migration as complete
-	err = w.markBoostRegistrationComplete()
-	if err != nil {
-		log.Errorf("failed to mark boost shards as registered: %s", err)
-	} else {
-		log.Info("successfully marked boost migration as complete")
-	}
-
-	log.Infow("boost dagstore migration complete")
-
-	return true, nil
-}
-
-// Check for the existence of a "marker" file indicating that the migration
-// has completed
-func (w *Wrapper) boostRegistrationComplete() (bool, error) {
-	path := filepath.Join(w.cfg.DAGStore.RootDir, shardRegMarker)
-	_, err := os.Stat(path)
-	if os.IsNotExist(err) {
-		return false, nil
-	}
-	if err != nil {
-		return false, err
-	}
-	return true, nil
-}
-
-// Create a "marker" file indicating that the migration has completed
-func (w *Wrapper) markBoostRegistrationComplete() error {
-	path := filepath.Join(w.cfg.DAGStore.RootDir, shardRegMarker)
-	file, err := os.Create(path)
-	if err != nil {
-		return err
-	}
-	return file.Close()
->>>>>>> 065d5183
 }