package indexprovider

import (
	"context"
	"errors"
	"fmt"

	"github.com/filecoin-project/boost/piecemeta"
	"github.com/filecoin-project/lotus/node/repo"
	"go.uber.org/fx"

	"github.com/filecoin-project/lotus/markets/idxprov"

	"github.com/filecoin-project/boost/node/config"
	"github.com/filecoin-project/boost/storagemarket/types/dealcheckpoints"
	"github.com/hashicorp/go-multierror"
	logging "github.com/ipfs/go-log/v2"

	"github.com/filecoin-project/boost/storagemarket/types"
	"github.com/filecoin-project/index-provider/metadata"

	"github.com/filecoin-project/boost/db"
	lotus_storagemarket "github.com/filecoin-project/go-fil-markets/storagemarket"
	provider "github.com/filecoin-project/index-provider"
	"github.com/ipfs/go-cid"
)

var log = logging.Logger("index-provider-wrapper")

type Wrapper struct {
<<<<<<< HEAD
	enabled     bool
	dealsDB     *db.DealsDB
	legacyProv  lotus_storagemarket.StorageProvider
	prov        provider.Interface
	pieceMeta   *piecemeta.PieceMeta
	meshCreator idxprov.MeshCreator
}

func NewWrapper() func(lc fx.Lifecycle, r repo.LockedRepo, dealsDB *db.DealsDB,
	legacyProv lotus_storagemarket.StorageProvider, prov provider.Interface,
	pieceMeta *piecemeta.PieceMeta,
=======
	cfg            lotus_config.DAGStoreConfig
	enabled        bool
	dealsDB        *db.DealsDB
	legacyProv     lotus_storagemarket.StorageProvider
	prov           provider.Interface
	dagStore       *dagstore.Wrapper
	meshCreator    idxprov.MeshCreator
	bitswapEnabled bool
}

func NewWrapper(cfg *config.Boost) func(lc fx.Lifecycle, r repo.LockedRepo, dealsDB *db.DealsDB,
	legacyProv lotus_storagemarket.StorageProvider, prov provider.Interface, dagStore *dagstore.Wrapper,
>>>>>>> 7e555d6c
	meshCreator idxprov.MeshCreator) *Wrapper {

	return func(lc fx.Lifecycle, r repo.LockedRepo, dealsDB *db.DealsDB,
		legacyProv lotus_storagemarket.StorageProvider, prov provider.Interface,
		pieceMeta *piecemeta.PieceMeta,
		meshCreator idxprov.MeshCreator) *Wrapper {
<<<<<<< HEAD

		_, isDisabled := prov.(*DisabledIndexProvider)
		return &Wrapper{
			dealsDB:     dealsDB,
			legacyProv:  legacyProv,
			prov:        prov,
			meshCreator: meshCreator,
			//cfg:         cfg,
			enabled:   !isDisabled,
			pieceMeta: pieceMeta,
=======
		if cfg.DAGStore.RootDir == "" {
			cfg.DAGStore.RootDir = filepath.Join(r.Path(), defaultDagStoreDir)
		}

		_, isDisabled := prov.(*DisabledIndexProvider)
		w := &Wrapper{
			dealsDB:        dealsDB,
			legacyProv:     legacyProv,
			prov:           prov,
			dagStore:       dagStore,
			meshCreator:    meshCreator,
			cfg:            cfg.DAGStore,
			bitswapEnabled: cfg.Dealmaking.BitswapPeerID != "",
			enabled:        !isDisabled,
>>>>>>> 7e555d6c
		}
		// announce all deals on startup in case of a config change
		lc.Append(fx.Hook{
			OnStart: func(ctx context.Context) error {
				go func() {
					_ = w.IndexerAnnounceAllDeals(ctx)
				}()
				return nil
			},
		})
		return w
	}
}

func (w *Wrapper) Enabled() bool {
	return w.enabled
}

func (w *Wrapper) IndexerAnnounceAllDeals(ctx context.Context) error {
	if !w.enabled {
		return errors.New("cannot announce all deals: index provider is disabled")
	}

	log.Info("will announce all Markets deals to Indexer")
	err := w.legacyProv.AnnounceAllDealsToIndexer(ctx)
	if err != nil {
		log.Warnw("some errors while announcing legacy deals to index provider", "err", err)
	}
	log.Infof("finished announcing markets deals to indexer")

	log.Info("will announce all Boost deals to Indexer")
	deals, err := w.dealsDB.ListActive(ctx)
	if err != nil {
		return fmt.Errorf("failed to list deals: %w", err)
	}

	shards := make(map[string]struct{})
	var nSuccess int
	var merr error

	for _, d := range deals {
		// filter out deals that will announce automatically at a later
		// point in their execution, as well as deals that are not processing at all
		// (i.e. in an error state or expired)
		// (note technically this is only one check point state IndexedAndAnnounced but is written so
		// it will work if we ever introduce additional states between IndexedAndAnnounced & Complete)
		if d.Checkpoint < dealcheckpoints.IndexedAndAnnounced || d.Checkpoint >= dealcheckpoints.Complete {
			continue
		}

		if _, err := w.AnnounceBoostDeal(ctx, d); err != nil {
			// don't log already advertised errors as errors - just skip them
			if !errors.Is(err, provider.ErrAlreadyAdvertised) {
				merr = multierror.Append(merr, err)
				log.Errorw("failed to announce boost deal to Index provider", "dealId", d.DealUuid, "err", err)
			}
			continue
		}
		shards[d.ClientDealProposal.Proposal.PieceCID.String()] = struct{}{}
		nSuccess++
	}

	log.Infow("finished announcing boost deals to index provider", "number of deals", nSuccess, "number of shards", len(shards))
	return merr
}

func (w *Wrapper) Start(ctx context.Context) {
	w.prov.RegisterMultihashLister(func(ctx context.Context, contextID []byte) (provider.MultihashIterator, error) {
		provideF := func(pieceCid cid.Cid) (provider.MultihashIterator, error) {
			ii, err := w.pieceMeta.GetIterableIndex(ctx, pieceCid)
			if err != nil {
				return nil, fmt.Errorf("failed to get iterable index: %w", err)
			}

			mhi, err := provider.CarMultihashIterator(ii)
			if err != nil {
				return nil, fmt.Errorf("failed to get mhiterator: %w", err)
			}
			return mhi, nil
		}

		// convert context ID to proposal Cid
		proposalCid, err := cid.Cast(contextID)
		if err != nil {
			return nil, fmt.Errorf("failed to cast context ID to a cid")
		}

		// go from proposal cid -> piece cid by looking up deal in boost and if we can't find it there -> then markets
		// check Boost deals DB
		pds, boostErr := w.dealsDB.BySignedProposalCID(ctx, proposalCid)
		if boostErr == nil {
			pieceCid := pds.ClientDealProposal.Proposal.PieceCID
			return provideF(pieceCid)
		}

		// check in legacy markets
		md, legacyErr := w.legacyProv.GetLocalDeal(proposalCid)
		if legacyErr == nil {
			return provideF(md.Proposal.PieceCID)
		}

		return nil, fmt.Errorf("failed to look up deal in Boost, err=%s and Legacy Markets, err=%s", boostErr, legacyErr)
	})
}

func (w *Wrapper) AnnounceBoostDeal(ctx context.Context, pds *types.ProviderDealState) (cid.Cid, error) {
	if !w.enabled {
		return cid.Undef, errors.New("cannot announce deal: index provider is disabled")
	}

	// Announce deal to network Indexer
	protocols := []metadata.Protocol{
		&metadata.GraphsyncFilecoinV1{
			PieceCID:      pds.ClientDealProposal.Proposal.PieceCID,
			FastRetrieval: true,
			VerifiedDeal:  pds.ClientDealProposal.Proposal.VerifiedDeal,
		},
	}
	if w.bitswapEnabled {
		protocols = append(protocols, metadata.Bitswap{})
	}

	fm := metadata.New(protocols...)

	// ensure we have a connection with the full node host so that the index provider gossip sub announcements make their
	// way to the filecoin bootstrapper network
	if err := w.meshCreator.Connect(ctx); err != nil {
		log.Errorw("failed to connect boost node to full daemon node", "err", err)
	}

	propCid, err := pds.SignedProposalCid()
	if err != nil {
		return cid.Undef, fmt.Errorf("failed to get proposal cid from deal: %w", err)
	}

	annCid, err := w.prov.NotifyPut(ctx, propCid.Bytes(), fm)
	if err != nil {
		return cid.Undef, fmt.Errorf("failed to announce deal to index provider: %w", err)
	}
	return annCid, err
}<|MERGE_RESOLUTION|>--- conflicted
+++ resolved
@@ -4,74 +4,50 @@
 	"context"
 	"errors"
 	"fmt"
-
+	"path/filepath"
+
+	"github.com/filecoin-project/boost/db"
+	"github.com/filecoin-project/boost/node/config"
 	"github.com/filecoin-project/boost/piecemeta"
-	"github.com/filecoin-project/lotus/node/repo"
-	"go.uber.org/fx"
-
-	"github.com/filecoin-project/lotus/markets/idxprov"
-
-	"github.com/filecoin-project/boost/node/config"
+	"github.com/filecoin-project/boost/storagemarket/types"
 	"github.com/filecoin-project/boost/storagemarket/types/dealcheckpoints"
-	"github.com/hashicorp/go-multierror"
-	logging "github.com/ipfs/go-log/v2"
-
-	"github.com/filecoin-project/boost/storagemarket/types"
-	"github.com/filecoin-project/index-provider/metadata"
-
-	"github.com/filecoin-project/boost/db"
 	lotus_storagemarket "github.com/filecoin-project/go-fil-markets/storagemarket"
 	provider "github.com/filecoin-project/index-provider"
+	"github.com/filecoin-project/index-provider/metadata"
+	"github.com/filecoin-project/lotus/markets/dagstore"
+	"github.com/filecoin-project/lotus/markets/idxprov"
+	lotus_config "github.com/filecoin-project/lotus/node/config"
+	"github.com/filecoin-project/lotus/node/repo"
+	"github.com/hashicorp/go-multierror"
 	"github.com/ipfs/go-cid"
+	logging "github.com/ipfs/go-log/v2"
+	"go.uber.org/fx"
 )
 
 var log = logging.Logger("index-provider-wrapper")
+var defaultDagStoreDir = "dagstore"
 
 type Wrapper struct {
-<<<<<<< HEAD
-	enabled     bool
-	dealsDB     *db.DealsDB
-	legacyProv  lotus_storagemarket.StorageProvider
-	prov        provider.Interface
-	pieceMeta   *piecemeta.PieceMeta
-	meshCreator idxprov.MeshCreator
-}
-
-func NewWrapper() func(lc fx.Lifecycle, r repo.LockedRepo, dealsDB *db.DealsDB,
-	legacyProv lotus_storagemarket.StorageProvider, prov provider.Interface,
-	pieceMeta *piecemeta.PieceMeta,
-=======
 	cfg            lotus_config.DAGStoreConfig
 	enabled        bool
 	dealsDB        *db.DealsDB
 	legacyProv     lotus_storagemarket.StorageProvider
 	prov           provider.Interface
 	dagStore       *dagstore.Wrapper
+	pieceMeta      *piecemeta.PieceMeta
 	meshCreator    idxprov.MeshCreator
 	bitswapEnabled bool
 }
 
 func NewWrapper(cfg *config.Boost) func(lc fx.Lifecycle, r repo.LockedRepo, dealsDB *db.DealsDB,
 	legacyProv lotus_storagemarket.StorageProvider, prov provider.Interface, dagStore *dagstore.Wrapper,
->>>>>>> 7e555d6c
-	meshCreator idxprov.MeshCreator) *Wrapper {
+	pieceMeta *piecemeta.PieceMeta, meshCreator idxprov.MeshCreator) *Wrapper {
 
 	return func(lc fx.Lifecycle, r repo.LockedRepo, dealsDB *db.DealsDB,
 		legacyProv lotus_storagemarket.StorageProvider, prov provider.Interface,
-		pieceMeta *piecemeta.PieceMeta,
+		dagStore *dagstore.Wrapper, pieceMeta *piecemeta.PieceMeta,
 		meshCreator idxprov.MeshCreator) *Wrapper {
-<<<<<<< HEAD
-
-		_, isDisabled := prov.(*DisabledIndexProvider)
-		return &Wrapper{
-			dealsDB:     dealsDB,
-			legacyProv:  legacyProv,
-			prov:        prov,
-			meshCreator: meshCreator,
-			//cfg:         cfg,
-			enabled:   !isDisabled,
-			pieceMeta: pieceMeta,
-=======
+
 		if cfg.DAGStore.RootDir == "" {
 			cfg.DAGStore.RootDir = filepath.Join(r.Path(), defaultDagStoreDir)
 		}
@@ -86,7 +62,7 @@
 			cfg:            cfg.DAGStore,
 			bitswapEnabled: cfg.Dealmaking.BitswapPeerID != "",
 			enabled:        !isDisabled,
->>>>>>> 7e555d6c
+			pieceMeta:      pieceMeta,
 		}
 		// announce all deals on startup in case of a config change
 		lc.Append(fx.Hook{
