package indexprovider

import (
	"context"
	"database/sql"
	"errors"
	"fmt"
<<<<<<< HEAD
	"os"
	"path/filepath"

	"github.com/filecoin-project/boost-gfm/storagemarket"
=======
	"io/fs"
	"math"
	"net/url"
	"os"
	"path/filepath"

	"github.com/filecoin-project/dagstore/index"
	"github.com/ipfs/go-datastore"
	"github.com/ipld/go-ipld-prime"

>>>>>>> 43ee6032
	gfm_storagemarket "github.com/filecoin-project/boost-gfm/storagemarket"
	"github.com/filecoin-project/boost/db"
	"github.com/filecoin-project/boost/markets/idxprov"
	"github.com/filecoin-project/boost/node/config"
	"github.com/filecoin-project/boost/piecedirectory"
	"github.com/filecoin-project/boost/sectorstatemgr"
	"github.com/filecoin-project/boost/storagemarket/types"
	"github.com/filecoin-project/boost/storagemarket/types/dealcheckpoints"
	"github.com/filecoin-project/go-address"
	cborutil "github.com/filecoin-project/go-cbor-util"
	"github.com/filecoin-project/go-state-types/abi"
	lotus_modules "github.com/filecoin-project/lotus/node/modules"
	"github.com/filecoin-project/lotus/node/repo"
	"github.com/hashicorp/go-multierror"
	"github.com/ipfs/go-cid"
	logging "github.com/ipfs/go-log/v2"
	provider "github.com/ipni/index-provider"
	"github.com/ipni/index-provider/engine"
	"github.com/ipni/index-provider/engine/xproviders"
	"github.com/ipni/index-provider/metadata"
	"github.com/libp2p/go-libp2p/core/crypto"
	"github.com/libp2p/go-libp2p/core/host"
	"github.com/libp2p/go-libp2p/core/peer"
	"github.com/multiformats/go-multihash"
	"go.uber.org/fx"
)

var log = logging.Logger("index-provider-wrapper")
var defaultDagStoreDir = "dagstore"

type Wrapper struct {
	enabled bool

	cfg            *config.Boost
	dealsDB        *db.DealsDB
	legacyProv     gfm_storagemarket.StorageProvider
	prov           provider.Interface
	piecedirectory *piecedirectory.PieceDirectory
	ssm            *sectorstatemgr.SectorStateMgr
	meshCreator    idxprov.MeshCreator
	h              host.Host
	// bitswapEnabled records whether to announce bitswap as an available
	// protocol to the network indexer
	bitswapEnabled bool
	stop           context.CancelFunc
}

func NewWrapper(cfg *config.Boost) func(lc fx.Lifecycle, h host.Host, r repo.LockedRepo, dealsDB *db.DealsDB,
	ssDB *db.SectorStateDB, legacyProv gfm_storagemarket.StorageProvider, prov provider.Interface,
	piecedirectory *piecedirectory.PieceDirectory, ssm *sectorstatemgr.SectorStateMgr, meshCreator idxprov.MeshCreator, storageService lotus_modules.MinerStorageService) (*Wrapper, error) {

	return func(lc fx.Lifecycle, h host.Host, r repo.LockedRepo, dealsDB *db.DealsDB,
		ssDB *db.SectorStateDB, legacyProv gfm_storagemarket.StorageProvider, prov provider.Interface,
		piecedirectory *piecedirectory.PieceDirectory,
		ssm *sectorstatemgr.SectorStateMgr,
		meshCreator idxprov.MeshCreator, storageService lotus_modules.MinerStorageService) (*Wrapper, error) {

		if cfg.DAGStore.RootDir == "" {
			cfg.DAGStore.RootDir = filepath.Join(r.Path(), defaultDagStoreDir)
		}

		_, isDisabled := prov.(*DisabledIndexProvider)

		// bitswap is enabled if there is a bitswap peer id
		bitswapEnabled := cfg.Dealmaking.BitswapPeerID != ""

		// setup bitswap extended provider if there is a public multi addr for bitswap
		w := &Wrapper{
			h:              h,
			dealsDB:        dealsDB,
			legacyProv:     legacyProv,
			prov:           prov,
			meshCreator:    meshCreator,
			cfg:            cfg,
			enabled:        !isDisabled,
			piecedirectory: piecedirectory,
			bitswapEnabled: bitswapEnabled,
			ssm:            ssm,
		}
		return w, nil
	}
}

func (w *Wrapper) Start(_ context.Context) {
	w.prov.RegisterMultihashLister(w.MultihashLister)

	runCtx, runCancel := context.WithCancel(context.Background())
	w.stop = runCancel

	// Announce all deals on startup in case of a config change
	go func() {
		err := w.AnnounceExtendedProviders(runCtx)
		if err != nil {
			log.Warnf("announcing extended providers: %w", err)
		}
	}()

	log.Info("starting index provider")

	go w.checkForUpdates(runCtx)
}

func (w *Wrapper) checkForUpdates(ctx context.Context) {
	updates := w.ssm.PubSub.Subscribe()

	for {
		select {
		case u, ok := <-updates:
			if !ok {
				log.Debugw("state updates subscription closed")
				return
			}
			log.Debugw("got state updates from SectorStateMgr", "u", len(u.Updates))

			err := w.handleUpdates(ctx, u.Updates)
			if err != nil {
				log.Errorw("error while handling state updates", "err", err)
			}
		case <-ctx.Done():
			return
		}
	}
}

func (w *Wrapper) handleUpdates(ctx context.Context, sectorUpdates map[abi.SectorID]db.SealState) error {
	legacyDeals, err := w.legacyDealsBySectorID(sectorUpdates)
	if err != nil {
		return fmt.Errorf("getting legacy deals from datastore: %w", err)
	}

	log.Debugf("checking for sector state updates for %d states", len(sectorUpdates))

	for sectorID, sectorSealState := range sectorUpdates {
		// for all updated sectors, get all deals (legacy and boost) in the sector
		deals, err := w.dealsBySectorID(ctx, legacyDeals, sectorID)
		if err != nil {
			return fmt.Errorf("getting deals for miner %d / sector %d: %w", sectorID.Miner, sectorID.Number, err)
		}
		log.Debugf("sector %d has %d deals, seal status %s", sectorID, len(deals), sectorSealState)

		for _, deal := range deals {
			if !deal.AnnounceToIPNI {
				continue
			}

			propnd, err := cborutil.AsIpld(&deal.DealProposal)
			if err != nil {
				return fmt.Errorf("failed to compute signed deal proposal ipld node: %w", err)
			}
			propCid := propnd.Cid()

			if sectorSealState == db.SealStateRemoved {
				// announce deals that are no longer unsealed as removed to indexer
				announceCid, err := w.AnnounceBoostDealRemoved(ctx, propCid)
				if err != nil {
					// check if the error is because the deal wasn't previously announced
					if !errors.Is(err, provider.ErrContextIDNotFound) {
						log.Errorw("announcing deal removed to index provider",
							"deal id", deal.DealID, "error", err)
						continue
					}
				} else {
					log.Infow("announced to index provider that deal has been removed",
						"deal id", deal.DealID, "sector id", deal.SectorID.Number, "announce cid", announceCid.String())
				}
			} else if sectorSealState != db.SealStateCache {
				// announce deals that have changed seal state to indexer
				md := metadata.GraphsyncFilecoinV1{
					PieceCID:      deal.DealProposal.Proposal.PieceCID,
					FastRetrieval: sectorSealState == db.SealStateUnsealed,
					VerifiedDeal:  deal.DealProposal.Proposal.VerifiedDeal,
				}
				announceCid, err := w.AnnounceBoostDealMetadata(ctx, md, propCid)
				if err != nil {
					log.Errorf("announcing deal %s to index provider: %w", deal.DealID, err)
				} else {
					log.Infow("announced deal seal state to index provider",
						"deal id", deal.DealID, "sector id", deal.SectorID.Number,
						"seal state", sectorSealState, "announce cid", announceCid.String())
				}
			}
		}
	}

	return nil
}

// Get deals by sector ID, whether they're legacy or boost deals
func (w *Wrapper) dealsBySectorID(ctx context.Context, legacyDeals map[abi.SectorID][]storagemarket.MinerDeal, sectorID abi.SectorID) ([]basicDealInfo, error) {
	// First query the boost database
	deals, err := w.dealsDB.BySectorID(ctx, sectorID)
	if err != nil {
		return nil, fmt.Errorf("getting deals from boost database: %w", err)
	}

	basicDeals := make([]basicDealInfo, 0, len(deals))
	for _, dl := range deals {
		basicDeals = append(basicDeals, basicDealInfo{
			AnnounceToIPNI: dl.AnnounceToIPNI,
			DealID:         dl.DealUuid.String(),
			SectorID:       sectorID,
			DealProposal:   dl.ClientDealProposal,
		})
	}

	// Then check the legacy deals
	legDeals, ok := legacyDeals[sectorID]
	if ok {
		for _, dl := range legDeals {
			basicDeals = append(basicDeals, basicDealInfo{
				AnnounceToIPNI: true,
				DealID:         dl.ProposalCid.String(),
				SectorID:       sectorID,
				DealProposal:   dl.ClientDealProposal,
			})
		}
	}

	return basicDeals, nil
}

// Iterate over all legacy deals and make a map of sector ID -> legacy deal.
// To save memory, only include legacy deals with a sector ID that we know
// we're going to query, ie the set of sector IDs in the stateUpdates map.
func (w *Wrapper) legacyDealsBySectorID(stateUpdates map[abi.SectorID]db.SealState) (map[abi.SectorID][]storagemarket.MinerDeal, error) {
	legacyDeals, err := w.legacyProv.ListLocalDeals()
	if err != nil {
		return nil, err
	}

	bySectorID := make(map[abi.SectorID][]storagemarket.MinerDeal, len(legacyDeals))
	for _, deal := range legacyDeals {
		minerID, err := address.IDFromAddress(deal.Proposal.Provider)
		if err != nil {
			// just skip the deal if we can't convert its address to an ID address
			continue
		}
		sectorID := abi.SectorID{
			Miner:  abi.ActorID(minerID),
			Number: deal.SectorNumber,
		}
		_, ok := stateUpdates[sectorID]
		if ok {
			bySectorID[sectorID] = append(bySectorID[sectorID], deal)
		}
	}

	return bySectorID, nil
}

func (w *Wrapper) Stop() {
	w.stop()
}

func (w *Wrapper) Enabled() bool {
	return w.enabled
}

// AnnounceExtendedProviders announces changes to Boost configuration in the context of retrieval
// methods.
//
// The advertisement published by this function covers 3 cases:
//
// 1. bitswap is completely disabled: in which case an advertisement is
// published with empty extended providers that should wipe previous
// support on indexer side.
//
// 2. bitswap is enabled with public addresses: in which case publish an
// advertisement with extended providers records corresponding to the
// public addresses. Note, according the the IPNI spec, the host ID will
// also be added to the extended providers for signing reasons with empty
// metadata making a total of 2 extended provider records.
//
// 3. bitswap with boostd address: in which case public an advertisement
// with one extended provider record that just adds bitswap metadata.
//
// Note that in any case one advertisement is published by boost on startup
// to reflect on bitswap configuration, even if the config remains the
// same. Future work should detect config change and only publish ads when
// config changes.
func (w *Wrapper) AnnounceExtendedProviders(ctx context.Context) error {
	if !w.enabled {
		return errors.New("cannot announce all deals: index provider is disabled")
	}
	// for now, only generate an indexer provider announcement if bitswap announcements
	// are enabled -- all other graphsync announcements are context ID specific

	// build the extended providers announcement
	key := w.h.Peerstore().PrivKey(w.h.ID())
	adBuilder := xproviders.NewAdBuilder(w.h.ID(), key, w.h.Addrs())

	if !w.bitswapEnabled {
		// If bitswap is completely disabled, publish an advertisement with empty extended providers
		// which should override previously published extended providers associated to w.h.ID().
		log.Info("bitswap is not enabled - announcing bitswap disabled to Indexer")
	} else {
		// if we're exposing bitswap publicly, we announce bitswap as an extended provider. If we're not
		// we announce it as metadata on the main provider

		// marshal bitswap metadata
		meta := metadata.Default.New(metadata.Bitswap{})
		mbytes, err := meta.MarshalBinary()
		if err != nil {
			return err
		}
		var ep xproviders.Info
		if len(w.cfg.Dealmaking.BitswapPublicAddresses) > 0 {
			if w.cfg.Dealmaking.BitswapPrivKeyFile == "" {
				return fmt.Errorf("missing required configuration key BitswapPrivKeyFile: " +
					"boost is configured with BitswapPublicAddresses but the BitswapPrivKeyFile configuration key is empty")
			}

			// we need the private key for bitswaps peerID in order to announce publicly
			keyFile, err := os.ReadFile(w.cfg.Dealmaking.BitswapPrivKeyFile)
			if err != nil {
				return fmt.Errorf("opening BitswapPrivKeyFile %s: %w", w.cfg.Dealmaking.BitswapPrivKeyFile, err)
			}
			privKey, err := crypto.UnmarshalPrivateKey(keyFile)
			if err != nil {
				return fmt.Errorf("unmarshalling BitswapPrivKeyFile %s: %w", w.cfg.Dealmaking.BitswapPrivKeyFile, err)
			}
			// setup an extended provider record, containing the booster-bitswap multi addr,
			// peer ID, private key for signing, and metadata
			ep = xproviders.Info{
				ID:       w.cfg.Dealmaking.BitswapPeerID,
				Addrs:    w.cfg.Dealmaking.BitswapPublicAddresses,
				Priv:     privKey,
				Metadata: mbytes,
			}
			log.Infof("bitswap is enabled and endpoint is public - "+
				"announcing bitswap endpoint to indexer as extended provider: %s %s",
				ep.ID, ep.Addrs)
		} else {
			log.Infof("bitswap is enabled with boostd as proxy - "+
				"announcing boostd as endpoint for bitswap to indexer: %s %s",
				w.h.ID(), w.h.Addrs())

			addrs := make([]string, 0, len(w.h.Addrs()))
			for _, addr := range w.h.Addrs() {
				addrs = append(addrs, addr.String())
			}

			ep = xproviders.Info{
				ID:       w.h.ID().String(),
				Addrs:    addrs,
				Priv:     key,
				Metadata: mbytes,
			}
		}
		adBuilder.WithExtendedProviders(ep)
	}

	last, _, err := w.prov.GetLatestAdv(ctx)
	if err != nil {
		return err
	}
	adBuilder.WithLastAdID(last)
	ad, err := adBuilder.BuildAndSign()
	if err != nil {
		return err
	}

	// make sure we're connected to the mesh so that the message will go through
	// pubsub and reach the indexer
	err = w.meshCreator.Connect(ctx)
	if err != nil {
		log.Warnf("could not connect to pubsub mesh before announcing extended provider: %w", err)
	}

	// publish the extended providers announcement
	adCid, err := w.prov.Publish(ctx, *ad)
	if err != nil {
		return err
	}

	log.Infof("announced endpoint to indexer with advertisement cid %s", adCid)

	return nil
}

func (w *Wrapper) IndexerAnnounceAllDeals(ctx context.Context) error {
	if !w.enabled {
		return errors.New("cannot announce all deals: index provider is disabled")
	}

	log.Info("announcing all legacy deals to Indexer")
	err := w.legacyProv.AnnounceAllDealsToIndexer(ctx)
	if err == nil {
		log.Infof("finished announcing all legacy deals to Indexer")
	} else {
		log.Warnw("failed to announce legacy deals to Indexer", "err", err)
	}

	log.Info("announcing all Boost deals to Indexer")
	deals, err := w.dealsDB.ListActive(ctx)
	if err != nil {
		return fmt.Errorf("failed to list deals: %w", err)
	}

	shards := make(map[string]struct{})
	var nSuccess int
	var merr error

	for _, d := range deals {
		// filter out deals that will announce automatically at a later
		// point in their execution, as well as deals that are not processing at all
		// (i.e. in an error state or expired)
		// (note technically this is only one check point state IndexedAndAnnounced but is written so
		// it will work if we ever introduce additional states between IndexedAndAnnounced & Complete)
		if d.Checkpoint < dealcheckpoints.IndexedAndAnnounced || d.Checkpoint >= dealcheckpoints.Complete {
			continue
		}

		if _, err := w.AnnounceBoostDeal(ctx, d); err != nil {
			// don't log already advertised errors as errors - just skip them
			if !errors.Is(err, provider.ErrAlreadyAdvertised) {
				merr = multierror.Append(merr, err)
				log.Errorw("failed to announce boost deal to Indexer", "dealId", d.DealUuid, "err", err)
			}
			continue
		}
		shards[d.ClientDealProposal.Proposal.PieceCID.String()] = struct{}{}
		nSuccess++
	}

	log.Infow("finished announcing all boost deals to Indexer", "number of deals", nSuccess, "number of shards", len(shards))
	return merr
}

<<<<<<< HEAD
func (w *Wrapper) MultihashLister(ctx context.Context, prov peer.ID, contextID []byte) (provider.MultihashIterator, error) {
	provideF := func(pieceCid cid.Cid) (provider.MultihashIterator, error) {
		ii, err := w.piecedirectory.GetIterableIndex(ctx, pieceCid)
		if err != nil {
			return nil, fmt.Errorf("failed to get iterable index: %w", err)
		}

		// Check if there are any records in the iterator. If there are no
		// records, the multihash lister expects us to return an error.
		hasRecords := ii.ForEach(func(_ multihash.Multihash, _ uint64) error {
			return fmt.Errorf("has at least one record")
		})
		if hasRecords == nil {
			return nil, fmt.Errorf("no records found for piece %s", pieceCid)
=======
// While ingesting cids for each piece, if there is an error the indexer
// checks if the error contains the string "content not found":
// - if so, the indexer skips the piece and continues ingestion
// - if not, the indexer pauses ingestion
var ErrStringSkipAdIngest = "content not found"

func skipError(err error) error {
	return fmt.Errorf("%s: %s: %w", ErrStringSkipAdIngest, err.Error(), ipld.ErrNotExists{})
}

func (w *Wrapper) IndexerAnnounceLatest(ctx context.Context) (cid.Cid, error) {
	e, ok := w.prov.(*engine.Engine)
	if !ok {
		return cid.Undef, fmt.Errorf("index provider is disabled")
	}
	return e.PublishLatest(ctx)
}

func (w *Wrapper) IndexerAnnounceLatestHttp(ctx context.Context, announceUrls []string) (cid.Cid, error) {
	e, ok := w.prov.(*engine.Engine)
	if !ok {
		return cid.Undef, fmt.Errorf("index provider is disabled")
	}

	if len(announceUrls) == 0 {
		announceUrls = w.cfg.IndexProvider.Announce.DirectAnnounceURLs
	}

	urls := make([]*url.URL, 0, len(announceUrls))
	for _, us := range announceUrls {
		u, err := url.Parse(us)
		if err != nil {
			return cid.Undef, fmt.Errorf("parsing url %s: %w", us, err)
>>>>>>> 43ee6032
		}
		urls = append(urls, u)
	}
	return e.PublishLatestHTTP(ctx, urls...)
}

<<<<<<< HEAD
		mhi, err := provider.CarMultihashIterator(ii)
		if err != nil {
			return nil, fmt.Errorf("failed to get mhiterator: %w", err)
		}
		return mhi, nil
	}

	// convert context ID to proposal Cid
	proposalCid, err := cid.Cast(contextID)
	if err != nil {
		return nil, fmt.Errorf("failed to cast context ID to a cid")
	}
=======
func (w *Wrapper) Start(ctx context.Context) {
	// re-init dagstore shards for Boost deals if needed
	if _, err := w.DagstoreReinitBoostDeals(ctx); err != nil {
		log.Errorw("failed to migrate dagstore indices for Boost deals", "err", err)
	}

	w.prov.RegisterMultihashLister(w.MultihashLister)
>>>>>>> 43ee6032

	// go from proposal cid -> piece cid by looking up deal in boost and if we can't find it there -> then markets
	// check Boost deals DB
	pds, boostErr := w.dealsDB.BySignedProposalCID(ctx, proposalCid)
	if boostErr == nil {
		pieceCid := pds.ClientDealProposal.Proposal.PieceCID
		return provideF(pieceCid)
	}

	// check in legacy markets
	md, legacyErr := w.legacyProv.GetLocalDeal(proposalCid)
	if legacyErr == nil {
		return provideF(md.Proposal.PieceCID)
	}

	return nil, fmt.Errorf("failed to look up deal in Boost, err=%s and Legacy Markets, err=%s", boostErr, legacyErr)
}

func (w *Wrapper) MultihashLister(ctx context.Context, prov peer.ID, contextID []byte) (provider.MultihashIterator, error) {
	provideF := func(proposalCid cid.Cid, pieceCid cid.Cid) (provider.MultihashIterator, error) {
		ii, err := w.dagStore.GetIterableIndexForPiece(pieceCid)
		if err != nil {
			e := fmt.Errorf("failed to get iterable index: %w", err)
			if errors.Is(err, index.ErrNotFound) || errors.Is(err, fs.ErrNotExist) {
				// If it's a not found error, skip over this piece and continue ingesting
				log.Infow("skipping ingestion: piece not found", "piece", pieceCid, "propCid", proposalCid, "err", e)
				return nil, skipError(e)
			}

			// Some other error, pause ingestion
			log.Infow("pausing ingestion: error getting piece", "piece", pieceCid, "propCid", proposalCid, "err", e)
			return nil, e
		}

		mhi, err := provider.CarMultihashIterator(ii)
		if err != nil {
			// Bad index, skip over this piece and continue ingesting
			err = fmt.Errorf("failed to get mhiterator: %w", err)
			log.Infow("skipping ingestion", "piece", pieceCid, "propCid", proposalCid, "err", err)
			return nil, skipError(err)
		}

		log.Debugw("returning piece iterator", "piece", pieceCid, "propCid", proposalCid, "err", err)
		return mhi, nil
	}

	// convert context ID to proposal Cid
	proposalCid, err := cid.Cast(contextID)
	if err != nil {
		// Bad contextID, skip over this piece and continue ingesting
		err = fmt.Errorf("failed to cast context ID to a cid")
		log.Infow("skipping ingestion", "proposalCid", proposalCid, "err", err)
		return nil, skipError(err)
	}

	// Look up deal by proposal cid in the boost database.
	// If we can't find it there check legacy markets DB.
	pds, boostErr := w.dealsDB.BySignedProposalCID(ctx, proposalCid)
	if boostErr == nil {
		// Found the deal, get an iterator over the piece
		pieceCid := pds.ClientDealProposal.Proposal.PieceCID
		return provideF(proposalCid, pieceCid)
	}

	// Check if it's a "not found" error
	if !errors.Is(boostErr, sql.ErrNoRows) {
		// It's not a "not found" error: there was a problem accessing the
		// database. Pause ingestion until the user can fix the DB.
		e := fmt.Errorf("getting deal with proposal cid %s from boost database: %w", proposalCid, boostErr)
		log.Infow("pausing ingestion", "proposalCid", proposalCid, "err", e)
		return nil, e
	}

	// Deal was not found in boost DB - check in legacy markets
	md, legacyErr := w.legacyProv.GetLocalDeal(proposalCid)
	if legacyErr == nil {
		// Found the deal, get an interator over the piece
		return provideF(proposalCid, md.Proposal.PieceCID)
	}

	// Check if it's a "not found" error
	if !errors.Is(legacyErr, datastore.ErrNotFound) {
		// It's not a "not found" error: there was a problem accessing the
		// legacy database. Pause ingestion until the user can fix the legacy DB.
		e := fmt.Errorf("getting deal with proposal cid %s from Legacy Markets: %w", proposalCid, legacyErr)
		log.Infow("pausing ingestion", "proposalCid", proposalCid, "err", e)
		return nil, e
	}

	// The deal was not found in the boost or legacy database.
	// Skip this deal and continue ingestion.
	err = fmt.Errorf("deal with proposal cid %s not found", proposalCid)
	log.Infow("skipping ingestion", "proposalCid", proposalCid, "err", err)
	return nil, skipError(err)
}

func (w *Wrapper) AnnounceBoostDeal(ctx context.Context, deal *types.ProviderDealState) (cid.Cid, error) {
	// Filter out deals that should not be announced
	if !deal.AnnounceToIPNI {
		return cid.Undef, nil
	}

	propCid, err := deal.SignedProposalCid()
	if err != nil {
		return cid.Undef, fmt.Errorf("failed to get proposal cid from deal: %w", err)
	}
	md := metadata.GraphsyncFilecoinV1{
		PieceCID:      deal.ClientDealProposal.Proposal.PieceCID,
		FastRetrieval: deal.FastRetrieval,
		VerifiedDeal:  deal.ClientDealProposal.Proposal.VerifiedDeal,
	}
	return w.AnnounceBoostDealMetadata(ctx, md, propCid)
}

func (w *Wrapper) AnnounceBoostDealMetadata(ctx context.Context, md metadata.GraphsyncFilecoinV1, propCid cid.Cid) (cid.Cid, error) {
	if !w.enabled {
		return cid.Undef, errors.New("cannot announce deal: index provider is disabled")
	}

	// Ensure we have a connection with the full node host so that the index provider gossip sub announcements make their
	// way to the filecoin bootstrapper network
	if err := w.meshCreator.Connect(ctx); err != nil {
		log.Errorw("failed to connect boost node to full daemon node", "err", err)
	}

	// Announce deal to network Indexer
	fm := metadata.Default.New(&md)
	annCid, err := w.prov.NotifyPut(ctx, nil, propCid.Bytes(), fm)
	if err != nil {
		// Check if the error is because the deal was already advertised
		// (we can safely ignore this error)
		if !errors.Is(err, provider.ErrAlreadyAdvertised) {
			return cid.Undef, fmt.Errorf("failed to announce deal to index provider: %w", err)
		}
	}
	return annCid, nil
}

func (w *Wrapper) AnnounceBoostDealRemoved(ctx context.Context, propCid cid.Cid) (cid.Cid, error) {
	if !w.enabled {
		return cid.Undef, errors.New("cannot announce deal removal: index provider is disabled")
	}

	// Ensure we have a connection with the full node host so that the index provider gossip sub announcements make their
	// way to the filecoin bootstrapper network
	if err := w.meshCreator.Connect(ctx); err != nil {
		log.Errorw("failed to connect boost node to full daemon node", "err", err)
	}

	// Announce deal removal to network Indexer
	annCid, err := w.prov.NotifyRemove(ctx, "", propCid.Bytes())
	if err != nil {
		return cid.Undef, fmt.Errorf("failed to announce deal removal to index provider: %w", err)
	}
	return annCid, err
}

type basicDealInfo struct {
	AnnounceToIPNI bool
	DealID         string
	SectorID       abi.SectorID
	DealProposal   storagemarket.ClientDealProposal
}<|MERGE_RESOLUTION|>--- conflicted
+++ resolved
@@ -5,23 +5,7 @@
 	"database/sql"
 	"errors"
 	"fmt"
-<<<<<<< HEAD
-	"os"
-	"path/filepath"
-
 	"github.com/filecoin-project/boost-gfm/storagemarket"
-=======
-	"io/fs"
-	"math"
-	"net/url"
-	"os"
-	"path/filepath"
-
-	"github.com/filecoin-project/dagstore/index"
-	"github.com/ipfs/go-datastore"
-	"github.com/ipld/go-ipld-prime"
-
->>>>>>> 43ee6032
 	gfm_storagemarket "github.com/filecoin-project/boost-gfm/storagemarket"
 	"github.com/filecoin-project/boost/db"
 	"github.com/filecoin-project/boost/markets/idxprov"
@@ -30,6 +14,7 @@
 	"github.com/filecoin-project/boost/sectorstatemgr"
 	"github.com/filecoin-project/boost/storagemarket/types"
 	"github.com/filecoin-project/boost/storagemarket/types/dealcheckpoints"
+	bdtypes "github.com/filecoin-project/boostd-data/svc/types"
 	"github.com/filecoin-project/go-address"
 	cborutil "github.com/filecoin-project/go-cbor-util"
 	"github.com/filecoin-project/go-state-types/abi"
@@ -37,7 +22,9 @@
 	"github.com/filecoin-project/lotus/node/repo"
 	"github.com/hashicorp/go-multierror"
 	"github.com/ipfs/go-cid"
+	"github.com/ipfs/go-datastore"
 	logging "github.com/ipfs/go-log/v2"
+	"github.com/ipld/go-ipld-prime"
 	provider "github.com/ipni/index-provider"
 	"github.com/ipni/index-provider/engine"
 	"github.com/ipni/index-provider/engine/xproviders"
@@ -47,6 +34,9 @@
 	"github.com/libp2p/go-libp2p/core/peer"
 	"github.com/multiformats/go-multihash"
 	"go.uber.org/fx"
+	"net/url"
+	"os"
+	"path/filepath"
 )
 
 var log = logging.Logger("index-provider-wrapper")
@@ -451,22 +441,6 @@
 	return merr
 }
 
-<<<<<<< HEAD
-func (w *Wrapper) MultihashLister(ctx context.Context, prov peer.ID, contextID []byte) (provider.MultihashIterator, error) {
-	provideF := func(pieceCid cid.Cid) (provider.MultihashIterator, error) {
-		ii, err := w.piecedirectory.GetIterableIndex(ctx, pieceCid)
-		if err != nil {
-			return nil, fmt.Errorf("failed to get iterable index: %w", err)
-		}
-
-		// Check if there are any records in the iterator. If there are no
-		// records, the multihash lister expects us to return an error.
-		hasRecords := ii.ForEach(func(_ multihash.Multihash, _ uint64) error {
-			return fmt.Errorf("has at least one record")
-		})
-		if hasRecords == nil {
-			return nil, fmt.Errorf("no records found for piece %s", pieceCid)
-=======
 // While ingesting cids for each piece, if there is an error the indexer
 // checks if the error contains the string "content not found":
 // - if so, the indexer skips the piece and continues ingestion
@@ -500,59 +474,18 @@
 		u, err := url.Parse(us)
 		if err != nil {
 			return cid.Undef, fmt.Errorf("parsing url %s: %w", us, err)
->>>>>>> 43ee6032
 		}
 		urls = append(urls, u)
 	}
 	return e.PublishLatestHTTP(ctx, urls...)
-}
-
-<<<<<<< HEAD
-		mhi, err := provider.CarMultihashIterator(ii)
-		if err != nil {
-			return nil, fmt.Errorf("failed to get mhiterator: %w", err)
-		}
-		return mhi, nil
-	}
-
-	// convert context ID to proposal Cid
-	proposalCid, err := cid.Cast(contextID)
-	if err != nil {
-		return nil, fmt.Errorf("failed to cast context ID to a cid")
-	}
-=======
-func (w *Wrapper) Start(ctx context.Context) {
-	// re-init dagstore shards for Boost deals if needed
-	if _, err := w.DagstoreReinitBoostDeals(ctx); err != nil {
-		log.Errorw("failed to migrate dagstore indices for Boost deals", "err", err)
-	}
-
-	w.prov.RegisterMultihashLister(w.MultihashLister)
->>>>>>> 43ee6032
-
-	// go from proposal cid -> piece cid by looking up deal in boost and if we can't find it there -> then markets
-	// check Boost deals DB
-	pds, boostErr := w.dealsDB.BySignedProposalCID(ctx, proposalCid)
-	if boostErr == nil {
-		pieceCid := pds.ClientDealProposal.Proposal.PieceCID
-		return provideF(pieceCid)
-	}
-
-	// check in legacy markets
-	md, legacyErr := w.legacyProv.GetLocalDeal(proposalCid)
-	if legacyErr == nil {
-		return provideF(md.Proposal.PieceCID)
-	}
-
-	return nil, fmt.Errorf("failed to look up deal in Boost, err=%s and Legacy Markets, err=%s", boostErr, legacyErr)
 }
 
 func (w *Wrapper) MultihashLister(ctx context.Context, prov peer.ID, contextID []byte) (provider.MultihashIterator, error) {
 	provideF := func(proposalCid cid.Cid, pieceCid cid.Cid) (provider.MultihashIterator, error) {
-		ii, err := w.dagStore.GetIterableIndexForPiece(pieceCid)
+		ii, err := w.piecedirectory.GetIterableIndex(ctx, pieceCid)
 		if err != nil {
 			e := fmt.Errorf("failed to get iterable index: %w", err)
-			if errors.Is(err, index.ErrNotFound) || errors.Is(err, fs.ErrNotExist) {
+			if bdtypes.IsNotFound(err) {
 				// If it's a not found error, skip over this piece and continue ingesting
 				log.Infow("skipping ingestion: piece not found", "piece", pieceCid, "propCid", proposalCid, "err", e)
 				return nil, skipError(e)
@@ -561,6 +494,18 @@
 			// Some other error, pause ingestion
 			log.Infow("pausing ingestion: error getting piece", "piece", pieceCid, "propCid", proposalCid, "err", e)
 			return nil, e
+		}
+
+		// Check if there are any records in the iterator.
+		hasRecords := ii.ForEach(func(_ multihash.Multihash, _ uint64) error {
+			return fmt.Errorf("has at least one record")
+		})
+		if hasRecords == nil {
+			// If there are no records, it's effectively the same as a not
+			// found error. Skip over this piece and continue ingesting.
+			e := fmt.Errorf("no records found for piece %s", pieceCid)
+			log.Infow("skipping ingestion: piece has no records", "piece", pieceCid, "propCid", proposalCid, "err", e)
+			return nil, skipError(e)
 		}
 
 		mhi, err := provider.CarMultihashIterator(ii)
