module github.com/filecoin-project/boost

go 1.20

replace github.com/filecoin-project/filecoin-ffi => ./extern/filecoin-ffi

replace github.com/filecoin-project/boostd-data => ./extern/boostd-data

// replace github.com/filecoin-project/boost-graphsync => ../boost-graphsync

// replace github.com/filecoin-project/boost-gfm => ../boost-gfm

require (
	contrib.go.opencensus.io/exporter/prometheus v0.4.2
	github.com/BurntSushi/toml v1.3.2
	github.com/alecthomas/jsonschema v0.0.0-20200530073317-71f438968921
	github.com/benbjohnson/clock v1.3.5
	github.com/buger/goterm v1.0.3 // indirect
	github.com/chzyer/readline v1.5.1
	github.com/davecgh/go-spew v1.1.1
	github.com/docker/go-units v0.5.0
	github.com/dustin/go-humanize v1.0.1
	github.com/etclabscore/go-openrpc-reflect v0.0.36
	github.com/filecoin-project/dagstore v0.7.0
	github.com/filecoin-project/go-address v1.1.0
	github.com/filecoin-project/go-bitfield v0.2.4
	github.com/filecoin-project/go-cbor-util v0.0.1
	github.com/filecoin-project/go-commp-utils v0.1.4
	github.com/filecoin-project/go-fil-commcid v0.1.0
	github.com/filecoin-project/go-fil-commp-hashhash v0.2.0
	github.com/filecoin-project/go-jsonrpc v0.3.1
	github.com/filecoin-project/go-padreader v0.0.1
	github.com/filecoin-project/go-paramfetch v0.0.4
	github.com/filecoin-project/go-state-types v0.12.8
	github.com/filecoin-project/go-statestore v0.2.0
	github.com/filecoin-project/specs-actors v0.9.15
	github.com/gbrlsnchs/jwt/v3 v3.0.1
	github.com/golang/mock v1.6.0
	github.com/google/uuid v1.3.0
	github.com/gorilla/mux v1.8.0
	github.com/graph-gophers/graphql-go v1.3.0
	github.com/graph-gophers/graphql-transport-ws v0.0.2
	github.com/hashicorp/go-multierror v1.1.1
	github.com/ipfs/go-block-format v0.2.0
	github.com/ipfs/go-blockservice v0.5.1 // indirect
	github.com/ipfs/go-cid v0.4.1
	github.com/ipfs/go-cidutil v0.1.0
	github.com/ipfs/go-datastore v0.6.0
	github.com/ipfs/go-graphsync v0.15.1
	github.com/ipfs/go-ipfs-blocksutil v0.0.1
	github.com/ipfs/go-ipfs-chunker v0.0.5 // indirect
	github.com/ipfs/go-ipfs-ds-help v1.1.0 // indirect
	github.com/ipfs/go-ipfs-exchange-interface v0.2.0 // indirect
	github.com/ipfs/go-ipld-format v0.6.0
	github.com/ipfs/go-ipld-legacy v0.2.1
	github.com/ipfs/go-libipfs v0.7.0
	github.com/ipfs/go-log/v2 v2.5.1
	github.com/ipfs/go-merkledag v0.11.0 // indirect
	github.com/ipfs/go-metrics-interface v0.0.1
	github.com/ipld/go-car v0.6.1
	github.com/ipld/go-car/v2 v2.13.1
	github.com/ipld/go-ipld-prime v0.21.0
	github.com/ipld/go-ipld-selector-text-lite v0.0.1
	github.com/ipni/index-provider v0.14.2
	github.com/jbenet/go-random v0.0.0-20190219211222-123a90aedc0c
	github.com/jpillora/backoff v1.0.0
	github.com/kelseyhightower/envconfig v1.4.0
	github.com/libp2p/go-libp2p v0.31.0
	github.com/libp2p/go-libp2p-gostream v0.6.0 // indirect
	github.com/libp2p/go-libp2p-http v0.5.0
	github.com/libp2p/go-libp2p-kad-dht v0.24.2
	github.com/libp2p/go-libp2p-pubsub v0.9.3
	github.com/libp2p/go-libp2p-record v0.2.0
	github.com/libp2p/go-msgio v0.3.0
	github.com/mattn/go-sqlite3 v1.14.16
	github.com/mitchellh/go-homedir v1.1.0
	github.com/multiformats/go-multiaddr v0.12.1
	github.com/multiformats/go-multibase v0.2.0
	github.com/multiformats/go-multicodec v0.9.0
	github.com/multiformats/go-multihash v0.2.3
	github.com/multiformats/go-varint v0.0.7
	github.com/open-rpc/meta-schema v0.0.0-20201029221707-1b72ef2ea333
	github.com/pressly/goose/v3 v3.14.0
	github.com/prometheus/client_golang v1.16.0
	github.com/raulk/clock v1.1.0
	github.com/raulk/go-watchdog v1.3.0
	github.com/stretchr/testify v1.8.4
	github.com/urfave/cli/v2 v2.25.7
	github.com/whyrusleeping/base32 v0.0.0-20170828182744-c30ac30633cc
	github.com/whyrusleeping/cbor-gen v0.0.0-20240109153615-66e95c3e8a87
	go.opencensus.io v0.24.0
	go.opentelemetry.io/otel v1.16.0
	go.opentelemetry.io/otel/exporters/jaeger v1.14.0 // indirect
	go.opentelemetry.io/otel/sdk v1.16.0 // indirect
	go.opentelemetry.io/otel/trace v1.16.0
	go.uber.org/atomic v1.11.0
	go.uber.org/fx v1.20.0
<<<<<<< HEAD
	golang.org/x/crypto v0.14.0
=======
	go.uber.org/multierr v1.11.0
	golang.org/x/crypto v0.17.0
>>>>>>> 019b67dd
	golang.org/x/exp v0.0.0-20230817173708-d852ddb80c63
	golang.org/x/sync v0.3.0
	golang.org/x/text v0.14.0
	golang.org/x/tools v0.12.1-0.20230815132531-74c255bcf846
	golang.org/x/xerrors v0.0.0-20220907171357-04be3eba64a2
	google.golang.org/genproto v0.0.0-20230410155749-daa745c078e1 // indirect
	gopkg.in/cheggaaa/pb.v1 v1.0.28
)

require (
	github.com/DataDog/zstd v1.4.5 // indirect
	github.com/GeertJohan/go.incremental v1.0.0 // indirect
	github.com/GeertJohan/go.rice v1.0.3 // indirect
	github.com/Gurpartap/async v0.0.0-20180927173644-4f7f499dd9ee // indirect
	github.com/Kubuxu/imtui v0.0.0-20210401140320-41663d68d0fa // indirect
	github.com/PuerkitoBio/purell v1.1.1 // indirect
	github.com/PuerkitoBio/urlesc v0.0.0-20170810143723-de5bf2ad4578 // indirect
	github.com/StackExchange/wmi v1.2.1 // indirect
	github.com/acarl005/stripansi v0.0.0-20180116102854-5a71ef0e047d // indirect
	github.com/akavel/rsrc v0.8.0 // indirect
	github.com/alecthomas/units v0.0.0-20211218093645-b94a6e3cc137 // indirect
	github.com/armon/go-metrics v0.3.9 // indirect
	github.com/beorn7/perks v1.0.1 // indirect
	github.com/bep/debounce v1.2.1
	github.com/boltdb/bolt v1.3.1 // indirect
	github.com/cespare/xxhash v1.1.0 // indirect
	github.com/cespare/xxhash/v2 v2.2.0 // indirect
	github.com/cilium/ebpf v0.9.1 // indirect
	github.com/containerd/cgroups v1.1.0 // indirect
	github.com/coreos/go-systemd/v22 v22.5.0 // indirect
	github.com/cpuguy83/go-md2man/v2 v2.0.2 // indirect
	github.com/crackcomm/go-gitignore v0.0.0-20170627025303-887ab5e44cc3 // indirect
	github.com/cskr/pubsub v1.0.2 // indirect
	github.com/daaku/go.zipexe v1.0.2 // indirect
	github.com/davidlazar/go-crypto v0.0.0-20200604182044-b73af7476f6c // indirect
	github.com/decred/dcrd/dcrec/secp256k1/v4 v4.2.0 // indirect
	github.com/detailyang/go-fallocate v0.0.0-20180908115635-432fa640bd2e // indirect
	github.com/dgraph-io/badger/v2 v2.2007.4 // indirect
	github.com/dgraph-io/ristretto v0.1.0 // indirect
	github.com/dgryski/go-farm v0.0.0-20200201041132-a6ae2369ad13 // indirect
	github.com/drand/drand v1.4.9 // indirect
	github.com/drand/kyber v1.1.15 // indirect
	github.com/drand/kyber-bls12381 v0.2.3 // indirect
	github.com/elastic/go-elasticsearch/v7 v7.14.0 // indirect
	github.com/elastic/go-sysinfo v1.11.0 // indirect
	github.com/elastic/go-windows v1.0.1 // indirect
	github.com/elastic/gosigar v0.14.2 // indirect
	github.com/etclabscore/go-jsonschema-walk v0.0.6 // indirect
	github.com/filecoin-project/filecoin-ffi v1.25.0-dev.1 // indirect
	github.com/filecoin-project/go-amt-ipld/v2 v2.1.0 // indirect
	github.com/filecoin-project/go-amt-ipld/v3 v3.1.0 // indirect
	github.com/filecoin-project/go-amt-ipld/v4 v4.2.0 // indirect
	github.com/filecoin-project/go-commp-utils/nonffi v0.0.0-20220905160352-62059082a837 // indirect
	github.com/filecoin-project/go-crypto v0.0.1 // indirect
	github.com/filecoin-project/go-ds-versioning v0.1.2
	github.com/filecoin-project/go-hamt-ipld v0.1.5 // indirect
	github.com/filecoin-project/go-hamt-ipld/v2 v2.0.0 // indirect
	github.com/filecoin-project/go-hamt-ipld/v3 v3.1.0 // indirect
	github.com/filecoin-project/go-statemachine v1.0.3
	github.com/filecoin-project/go-storedcounter v0.1.0 // indirect
	github.com/filecoin-project/pubsub v1.0.0 // indirect
	github.com/filecoin-project/specs-actors/v2 v2.3.6
	github.com/filecoin-project/specs-actors/v3 v3.1.2 // indirect
	github.com/filecoin-project/specs-actors/v4 v4.0.2 // indirect
	github.com/filecoin-project/specs-actors/v5 v5.0.6 // indirect
	github.com/filecoin-project/specs-actors/v6 v6.0.2 // indirect
	github.com/filecoin-project/specs-actors/v7 v7.0.1 // indirect
	github.com/filecoin-project/specs-actors/v8 v8.0.1 // indirect
	github.com/flynn/noise v1.0.0 // indirect
	github.com/francoispqt/gojay v1.2.13 // indirect
	github.com/gdamore/encoding v1.0.0 // indirect
	github.com/gdamore/tcell/v2 v2.2.0 // indirect
	github.com/go-kit/log v0.2.1 // indirect
	github.com/go-logfmt/logfmt v0.5.1 // indirect
	github.com/go-logr/logr v1.2.4 // indirect
	github.com/go-logr/stdr v1.2.2 // indirect
	github.com/go-ole/go-ole v1.2.5 // indirect
	github.com/go-openapi/jsonpointer v0.19.5 // indirect
	github.com/go-openapi/jsonreference v0.19.5 // indirect
	github.com/go-openapi/spec v0.19.11 // indirect
	github.com/go-openapi/swag v0.19.14 // indirect
	github.com/go-task/slim-sprig v0.0.0-20230315185526-52ccab3ef572 // indirect
	github.com/godbus/dbus/v5 v5.1.0 // indirect
	github.com/gogo/protobuf v1.3.2 // indirect
	github.com/golang/glog v1.1.0 // indirect
	github.com/golang/groupcache v0.0.0-20210331224755-41bb18bfe9da // indirect
	github.com/golang/protobuf v1.5.3 // indirect
	github.com/golang/snappy v0.0.4 // indirect
	github.com/google/gopacket v1.1.19 // indirect
	github.com/gorilla/websocket v1.5.0 // indirect
	github.com/hako/durafmt v0.0.0-20200710122514-c0fb7b4da026 // indirect
	github.com/hannahhoward/cbor-gen-for v0.0.0-20230214144701-5d17c9d5243c // indirect
	github.com/hannahhoward/go-pubsub v0.0.0-20200423002714-8d62886cc36e
	github.com/hashicorp/errwrap v1.1.0 // indirect
	github.com/hashicorp/go-hclog v1.3.0 // indirect
	github.com/hashicorp/go-immutable-radix v1.3.1 // indirect
	github.com/hashicorp/go-msgpack v0.5.5 // indirect
	github.com/hashicorp/golang-lru v1.0.2 // indirect
	github.com/hashicorp/raft v1.3.10 // indirect
	github.com/hashicorp/raft-boltdb v0.0.0-20171010151810-6e5ba93211ea // indirect
	github.com/huin/goupnp v1.2.0 // indirect
	github.com/iancoleman/orderedmap v0.1.0 // indirect
	github.com/icza/backscanner v0.0.0-20210726202459-ac2ffc679f94 // indirect
	github.com/ipfs/bbloom v0.0.4 // indirect
	github.com/ipfs/go-bitfield v1.1.0 // indirect
	github.com/ipfs/go-ds-badger2 v0.1.3 // indirect
	github.com/ipfs/go-ds-measure v0.2.0 // indirect
	github.com/ipfs/go-fs-lock v0.0.7 // indirect
	github.com/ipfs/go-ipfs-cmds v0.10.0 // indirect
	github.com/ipfs/go-ipfs-delay v0.0.1 // indirect
	github.com/ipfs/go-ipfs-pq v0.0.3 // indirect
	github.com/ipfs/go-ipfs-util v0.0.3 // indirect
	github.com/ipfs/go-ipld-cbor v0.1.0
	github.com/ipfs/go-log v1.0.5 // indirect
	github.com/ipfs/go-peertaskqueue v0.8.1 // indirect
	github.com/ipfs/go-unixfsnode v1.9.0
	github.com/ipfs/go-verifcid v0.0.2 // indirect
	github.com/ipld/go-codec-dagpb v1.6.0
	github.com/ipld/go-ipld-adl-hamt v0.0.0-20220616142416-9004dbd839e0 // indirect
	github.com/ipsn/go-secp256k1 v0.0.0-20180726113642-9d62b9f0bc52 // indirect
	github.com/jackpal/go-nat-pmp v1.0.2 // indirect
	github.com/jbenet/go-temp-err-catcher v0.1.0 // indirect
	github.com/jbenet/goprocess v0.1.4 // indirect
	github.com/jellydator/ttlcache/v2 v2.11.1
	github.com/jessevdk/go-flags v1.4.0 // indirect
	github.com/joeshaw/multierror v0.0.0-20140124173710-69b34d4ec901 // indirect
	github.com/josharian/intern v1.0.0 // indirect
	github.com/kilic/bls12-381 v0.1.0 // indirect
	github.com/klauspost/compress v1.16.7 // indirect
	github.com/klauspost/cpuid/v2 v2.2.5 // indirect
	github.com/koron/go-ssdp v0.0.4 // indirect
	github.com/libp2p/go-buffer-pool v0.1.0 // indirect
	github.com/libp2p/go-cidranger v1.1.0 // indirect
	github.com/libp2p/go-flow-metrics v0.1.0 // indirect
	github.com/libp2p/go-libp2p-asn-util v0.3.0 // indirect
	github.com/libp2p/go-libp2p-consensus v0.0.1 // indirect
	github.com/libp2p/go-libp2p-gorpc v0.5.0 // indirect
	github.com/libp2p/go-libp2p-kbucket v0.6.3 // indirect
	github.com/libp2p/go-libp2p-raft v0.4.0 // indirect
	github.com/libp2p/go-libp2p-routing-helpers v0.7.1 // indirect
	github.com/libp2p/go-maddr-filter v0.1.0 // indirect
	github.com/libp2p/go-nat v0.2.0 // indirect
	github.com/libp2p/go-netroute v0.2.1 // indirect
	github.com/libp2p/go-reuseport v0.4.0 // indirect
	github.com/libp2p/go-yamux/v4 v4.0.1 // indirect
	github.com/lucasb-eyer/go-colorful v1.0.3 // indirect
	github.com/magefile/mage v1.9.0 // indirect
	github.com/mailru/easyjson v0.7.7 // indirect
	github.com/marten-seemann/tcp v0.0.0-20210406111302-dfbc87cc63fd // indirect
	github.com/mattn/go-colorable v0.1.13 // indirect
	github.com/mattn/go-isatty v0.0.20 // indirect
	github.com/mattn/go-runewidth v0.0.14 // indirect
	github.com/matttproud/golang_protobuf_extensions v1.0.4 // indirect
	github.com/miekg/dns v1.1.55 // indirect
	github.com/mikioh/tcpinfo v0.0.0-20190314235526-30a79bb1804b // indirect
	github.com/mikioh/tcpopt v0.0.0-20190314235656-172688c1accc // indirect
	github.com/minio/blake2b-simd v0.0.0-20160723061019-3f5f724cb5b1 // indirect
	github.com/minio/sha256-simd v1.0.1 // indirect
	github.com/mr-tron/base58 v1.2.0 // indirect
	github.com/multiformats/go-base32 v0.1.0 // indirect
	github.com/multiformats/go-base36 v0.2.0 // indirect
	github.com/multiformats/go-multiaddr-dns v0.3.1 // indirect
	github.com/multiformats/go-multiaddr-fmt v0.1.0 // indirect
	github.com/multiformats/go-multistream v0.4.1 // indirect
	github.com/nikkolasg/hexjson v0.1.0 // indirect
	github.com/nkovacs/streamquote v1.0.0 // indirect
	github.com/opencontainers/runtime-spec v1.1.0 // indirect
	github.com/opentracing/opentracing-go v1.2.0 // indirect
	github.com/pbnjay/memory v0.0.0-20210728143218-7b4eea64cf58 // indirect
	github.com/petar/GoLLRB v0.0.0-20210522233825-ae3b015fd3e9
	github.com/pkg/errors v0.9.1 // indirect
	github.com/pmezard/go-difflib v1.0.0 // indirect
	github.com/polydawn/refmt v0.89.0 // indirect
	github.com/prometheus/client_model v0.4.0 // indirect
	github.com/prometheus/common v0.44.0 // indirect
	github.com/prometheus/procfs v0.11.1 // indirect
	github.com/prometheus/statsd_exporter v0.22.7 // indirect
	github.com/rivo/uniseg v0.4.4 // indirect
	github.com/rs/cors v1.7.0
	github.com/russross/blackfriday/v2 v2.1.0 // indirect
	github.com/shirou/gopsutil v3.21.4-0.20210419000835-c7a38de76ee5+incompatible // indirect
	github.com/sirupsen/logrus v1.9.3 // indirect
	github.com/spaolacci/murmur3 v1.1.0 // indirect
	github.com/syndtr/goleveldb v1.0.1-0.20210819022825-2ae1ddf74ef7 // indirect
	github.com/tklauser/go-sysconf v0.3.5 // indirect
	github.com/tklauser/numcpus v0.2.2 // indirect
	github.com/twmb/murmur3 v1.1.6 // indirect
	github.com/ugorji/go/codec v1.2.6 // indirect
	github.com/valyala/bytebufferpool v1.0.0 // indirect
	github.com/valyala/fasttemplate v1.2.1 // indirect
	github.com/whyrusleeping/bencher v0.0.0-20190829221104-bb6607aa8bba // indirect
	github.com/whyrusleeping/cbor v0.0.0-20171005072247-63513f603b11
	github.com/whyrusleeping/chunker v0.0.0-20181014151217-fe64bd25879f // indirect
	github.com/whyrusleeping/go-keyspace v0.0.0-20160322163242-5b898ac5add1 // indirect
	github.com/whyrusleeping/ledger-filecoin-go v0.9.1-0.20201010031517-c3dcc1bddce4 // indirect
	github.com/whyrusleeping/multiaddr-filter v0.0.0-20160516205228-e903e4adabd7 // indirect
	github.com/xrash/smetrics v0.0.0-20201216005158-039620a65673 // indirect
	github.com/zondax/hid v0.9.1 // indirect
	github.com/zondax/ledger-go v0.12.1 // indirect
	go.uber.org/dig v1.17.0 // indirect
	go.uber.org/zap v1.25.0
	go4.org v0.0.0-20230225012048-214862532bf5 // indirect
	golang.org/x/mod v0.12.0 // indirect
<<<<<<< HEAD
	golang.org/x/net v0.17.0
	golang.org/x/sys v0.14.0 // indirect
	golang.org/x/term v0.14.0
=======
	golang.org/x/net v0.17.0 // indirect
	golang.org/x/sys v0.15.0 // indirect
	golang.org/x/term v0.15.0
>>>>>>> 019b67dd
	golang.org/x/time v0.3.0 // indirect
	google.golang.org/grpc v1.56.3 // indirect
	google.golang.org/protobuf v1.31.0 // indirect
	gopkg.in/yaml.v2 v2.4.0 // indirect
	gopkg.in/yaml.v3 v3.0.1 // indirect
	howett.net/plist v1.0.0 // indirect
	lukechampine.com/blake3 v1.2.1 // indirect
)

require (
	github.com/NYTimes/gziphandler v1.1.1
	github.com/ipfs/go-ds-flatfs v0.5.1
)

require (
	github.com/filecoin-project/boost-graphsync v0.13.9
	github.com/filecoin-project/boost/extern/boostd-data v0.0.0-20231124125934-3233c510357f
	github.com/filecoin-project/go-data-segment v0.0.1
	github.com/filecoin-project/lotus v1.25.0
	github.com/ipfs/boxo v0.12.0
	github.com/ipfs/go-ds-leveldb v0.5.0
	github.com/ipfs/kubo v0.22.0
	github.com/ipld/frisbii v0.4.1
	github.com/ipld/go-fixtureplate v0.0.2
	github.com/ipld/go-trustless-utils v0.4.1
	github.com/ipld/ipld/specs v0.0.0-20231012031213-54d3b21deda4
	github.com/ipni/go-libipni v0.5.2
	github.com/ipni/ipni-cli v0.1.1
	github.com/ipni/storetheindex v0.8.1
	github.com/schollz/progressbar/v3 v3.14.1
	go.uber.org/multierr v1.11.0
)

require (
	github.com/Jorropo/jsync v1.0.1 // indirect
	github.com/alexbrainman/goissue34681 v0.0.0-20191006012335-3fc7a47baff5 // indirect
	github.com/fatih/color v1.13.0 // indirect
	github.com/filecoin-project/go-data-transfer/v2 v2.0.0-rc7 // indirect
	github.com/filecoin-project/go-fil-markets v1.28.3 // indirect
	github.com/filecoin-project/kubo-api-client v0.0.2-0.20230829103503-14448166d14d // indirect
	github.com/gammazero/channelqueue v0.2.1 // indirect
	github.com/gammazero/deque v0.2.1 // indirect
	github.com/google/pprof v0.0.0-20230821062121-407c9e7a662f // indirect
	github.com/hailocab/go-hostpool v0.0.0-20160125115350-e80d13ce29ed // indirect
	github.com/hashicorp/go-cleanhttp v0.5.2 // indirect
	github.com/hashicorp/go-retryablehttp v0.7.4 // indirect
	github.com/hashicorp/go-uuid v1.0.2 // indirect
	github.com/hashicorp/golang-lru/arc/v2 v2.0.5 // indirect
	github.com/hashicorp/golang-lru/v2 v2.0.5 // indirect
	github.com/ipfs/go-ipfs-blockstore v1.3.0 // indirect
	github.com/jackc/chunkreader/v2 v2.0.1 // indirect
	github.com/jackc/pgconn v1.11.0 // indirect
	github.com/jackc/pgio v1.0.0 // indirect
	github.com/jackc/pgpassfile v1.0.0 // indirect
	github.com/jackc/pgproto3/v2 v2.2.0 // indirect
	github.com/jackc/pgservicefile v0.0.0-20221227161230-091c0ba34f0a // indirect
	github.com/jackc/pgtype v1.10.0 // indirect
	github.com/jackc/puddle v1.2.1 // indirect
	github.com/lib/pq v1.10.9 // indirect
	github.com/mitchellh/colorstring v0.0.0-20190213212951-d06e56a500db // indirect
	github.com/montanaflynn/stats v0.7.0 // indirect
	github.com/onsi/ginkgo/v2 v2.11.0 // indirect
	github.com/puzpuzpuz/xsync/v2 v2.4.0 // indirect
	github.com/quic-go/qpack v0.4.0 // indirect
	github.com/quic-go/qtls-go1-20 v0.3.3 // indirect
	github.com/quic-go/quic-go v0.38.1 // indirect
	github.com/quic-go/webtransport-go v0.5.3 // indirect
	github.com/warpfork/go-testmark v0.12.1 // indirect
	github.com/yugabyte/gocql v0.0.0-20230831121436-1e2272bb6bb6 // indirect
	github.com/yugabyte/pgx/v4 v4.14.5 // indirect
	github.com/zyedidia/generic v1.2.1 // indirect
	go.opentelemetry.io/otel/metric v1.16.0 // indirect
	gonum.org/v1/gonum v0.13.0 // indirect
	gopkg.in/inf.v0 v0.9.1 // indirect
)<|MERGE_RESOLUTION|>--- conflicted
+++ resolved
@@ -95,12 +95,8 @@
 	go.opentelemetry.io/otel/trace v1.16.0
 	go.uber.org/atomic v1.11.0
 	go.uber.org/fx v1.20.0
-<<<<<<< HEAD
-	golang.org/x/crypto v0.14.0
-=======
 	go.uber.org/multierr v1.11.0
 	golang.org/x/crypto v0.17.0
->>>>>>> 019b67dd
 	golang.org/x/exp v0.0.0-20230817173708-d852ddb80c63
 	golang.org/x/sync v0.3.0
 	golang.org/x/text v0.14.0
@@ -304,15 +300,9 @@
 	go.uber.org/zap v1.25.0
 	go4.org v0.0.0-20230225012048-214862532bf5 // indirect
 	golang.org/x/mod v0.12.0 // indirect
-<<<<<<< HEAD
 	golang.org/x/net v0.17.0
-	golang.org/x/sys v0.14.0 // indirect
-	golang.org/x/term v0.14.0
-=======
-	golang.org/x/net v0.17.0 // indirect
 	golang.org/x/sys v0.15.0 // indirect
 	golang.org/x/term v0.15.0
->>>>>>> 019b67dd
 	golang.org/x/time v0.3.0 // indirect
 	google.golang.org/grpc v1.56.3 // indirect
 	google.golang.org/protobuf v1.31.0 // indirect
@@ -343,7 +333,6 @@
 	github.com/ipni/ipni-cli v0.1.1
 	github.com/ipni/storetheindex v0.8.1
 	github.com/schollz/progressbar/v3 v3.14.1
-	go.uber.org/multierr v1.11.0
 )
 
 require (
