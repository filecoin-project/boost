--- conflicted
+++ resolved
@@ -1,10 +1,6 @@
 import {useMutation, useQuery} from "@apollo/react-hooks";
 import {
-<<<<<<< HEAD
-    DealCancelMutation,
-    DealsListQuery, FlaggedPiecesQuery, PieceBuildIndexMutation,
-=======
->>>>>>> 2e30c88b
+    FlaggedPiecesQuery, PieceBuildIndexMutation,
     PieceStatusQuery, PiecesWithPayloadCidQuery, PiecesWithRootPayloadCidQuery
 } from "./gql";
 import moment from "moment";
@@ -238,13 +234,9 @@
     const showPayload = pieceCids.length > 1
     var content = null
     if (!errorMsg && !pieceStatus && !showPayload) {
-<<<<<<< HEAD
         if (showSearchPrompt) {
             content = <p>Enter piece CID or payload CID into the search box</p>
         }
-=======
-        content = <p>Enter piece CID or payload CID into the search box</p>
->>>>>>> 2e30c88b
     } else if (!showPayload && !showPieceStats) {
         content = <p>No piece found with piece CID or payload CID {pieceCid}</p>
     } else {
@@ -274,46 +266,32 @@
 }
 
 function PieceStatus({pieceCid, pieceStatus, searchQuery}) {
-<<<<<<< HEAD
     // Re-build index
     const [buildIndex] = useMutation(PieceBuildIndexMutation, {
         // refetchQueries: props.refetchQueries,
         variables: {pieceCid: pieceCid}
     })
 
-=======
->>>>>>> 2e30c88b
     if (!pieceStatus) {
         return <div>No piece found with piece CID {pieceCid}</div>
     }
 
     const rootCid = pieceStatus.Deals.length ? pieceStatus.Deals[0].Deal.DealDataRoot : null
-<<<<<<< HEAD
     const searchIsAnyCid = searchQuery && searchQuery != pieceCid && searchQuery != rootCid
     const searchIsPieceCid = searchQuery && searchQuery == pieceCid
     const searchIsRootCid = searchQuery && searchQuery == rootCid
     const indexFailed = pieceStatus.IndexStatus.Status === 'Failed'
     const indexRegistered = pieceStatus.IndexStatus.Status === 'Registered'
     const canReIndex = indexFailed || indexRegistered
-=======
-    const searchIsPayloadCid = searchQuery && searchQuery != pieceCid && searchQuery != rootCid
->>>>>>> 2e30c88b
 
     return <div className="piece-detail" id={pieceCid}>
         <div className="content">
             <table className="piece-fields">
                 <tbody>
-<<<<<<< HEAD
                 {searchIsAnyCid ? (
                     <tr key="payload cid">
                         <th>Searched CID (non-root)</th>
                         <td><strong>{searchQuery}</strong></td>
-=======
-                {searchIsPayloadCid ? (
-                    <tr key="payload cid">
-                        <th>Searched CID (non-root)</th>
-                        <td>{searchQuery}</td>
->>>>>>> 2e30c88b
                     </tr>
                 ) : null}
                 {rootCid ? (
@@ -326,15 +304,11 @@
                 ) : null}
                 <tr key="piece cid">
                     <th>Piece CID</th>
-<<<<<<< HEAD
                     {searchIsPieceCid ? (
                       <td><strong>{pieceCid}</strong></td>
                     ) : (
                       <td>{pieceCid}</td>
                     )}
-=======
-                    <td>{pieceCid}</td>
->>>>>>> 2e30c88b
                 </tr>
                 <tr key="index status">
                     <th>Index Status</th>
