package impl

import (
	"context"
	"encoding/json"
	"errors"
	"fmt"
	"io"
	"net/http"
	"sort"

	"github.com/filecoin-project/boost/node/impl/backupmgr"
	"github.com/filecoin-project/boost/piecedirectory"
	"github.com/multiformats/go-multihash"
	"go.opentelemetry.io/otel/attribute"

	"github.com/filecoin-project/boost-gfm/retrievalmarket"
	gfm_storagemarket "github.com/filecoin-project/boost-gfm/storagemarket"
	"github.com/filecoin-project/boost/api"
	"github.com/filecoin-project/boost/gql"
	"github.com/filecoin-project/boost/indexprovider"
	"github.com/filecoin-project/boost/markets/storageadapter"
	"github.com/filecoin-project/boost/node/modules/dtypes"
	retmarket "github.com/filecoin-project/boost/retrievalmarket/server"
	"github.com/filecoin-project/boost/storagemarket"
	"github.com/filecoin-project/boost/storagemarket/sealingpipeline"
	"github.com/filecoin-project/boost/storagemarket/types"
	"github.com/filecoin-project/boostd-data/shared/tracing"
	"github.com/filecoin-project/dagstore"
	"github.com/filecoin-project/dagstore/shard"
	"github.com/filecoin-project/go-jsonrpc/auth"
	lapi "github.com/filecoin-project/lotus/api"
	"github.com/filecoin-project/lotus/gateway"
	mktsdagstore "github.com/filecoin-project/lotus/markets/dagstore"
	lotus_dtypes "github.com/filecoin-project/lotus/node/modules/dtypes"
	"github.com/filecoin-project/lotus/storage/sectorblocks"
	"github.com/google/uuid"
	"github.com/ipfs/go-cid"
	logging "github.com/ipfs/go-log/v2"
	"github.com/libp2p/go-libp2p/core/host"
	"go.uber.org/fx"
)

var log = logging.Logger("boost-api")

type BoostAPI struct {
	fx.In

	api.Common
	api.Net

	Full  lapi.FullNode
	SubCh *gateway.EthSubHandler

	Host host.Host

	DAGStore              *dagstore.DAGStore
	DagStoreWrapper       *mktsdagstore.Wrapper
	IndexBackedBlockstore dtypes.IndexBackedBlockstore
	// Boost
	StorageProvider *storagemarket.Provider
	IndexProvider   *indexprovider.Wrapper

	// Legacy Lotus
	LegacyStorageProvider gfm_storagemarket.StorageProvider

	// Lotus Markets
	SectorBlocks *sectorblocks.SectorBlocks
	PieceStore   dtypes.ProviderPieceStore
	DataTransfer dtypes.ProviderDataTransfer

	RetrievalProvider retrievalmarket.RetrievalProvider
	SectorAccessor    retrievalmarket.SectorAccessor
	DealPublisher     *storageadapter.DealPublisher

	// Graphsync Unpaid Retrieval
	GraphsyncUnpaidRetrieval *retmarket.GraphsyncUnpaidRetrieval

	// Sealing Pipeline API
	Sps sealingpipeline.API

	// Piece Directory
	Pd *piecedirectory.PieceDirectory

	// GraphSQL server
	GraphqlServer *gql.Server

	// Tracing
	Tracing *tracing.Tracing

	DS lotus_dtypes.MetadataDS

	Bkp *backupmgr.BackupMgr

	ConsiderOnlineStorageDealsConfigFunc        lotus_dtypes.ConsiderOnlineStorageDealsConfigFunc        `optional:"true"`
	SetConsiderOnlineStorageDealsConfigFunc     lotus_dtypes.SetConsiderOnlineStorageDealsConfigFunc     `optional:"true"`
	ConsiderOnlineRetrievalDealsConfigFunc      lotus_dtypes.ConsiderOnlineRetrievalDealsConfigFunc      `optional:"true"`
	SetConsiderOnlineRetrievalDealsConfigFunc   lotus_dtypes.SetConsiderOnlineRetrievalDealsConfigFunc   `optional:"true"`
	StorageDealPieceCidBlocklistConfigFunc      lotus_dtypes.StorageDealPieceCidBlocklistConfigFunc      `optional:"true"`
	SetStorageDealPieceCidBlocklistConfigFunc   lotus_dtypes.SetStorageDealPieceCidBlocklistConfigFunc   `optional:"true"`
	ConsiderOfflineStorageDealsConfigFunc       lotus_dtypes.ConsiderOfflineStorageDealsConfigFunc       `optional:"true"`
	SetConsiderOfflineStorageDealsConfigFunc    lotus_dtypes.SetConsiderOfflineStorageDealsConfigFunc    `optional:"true"`
	ConsiderOfflineRetrievalDealsConfigFunc     lotus_dtypes.ConsiderOfflineRetrievalDealsConfigFunc     `optional:"true"`
	SetConsiderOfflineRetrievalDealsConfigFunc  lotus_dtypes.SetConsiderOfflineRetrievalDealsConfigFunc  `optional:"true"`
	ConsiderVerifiedStorageDealsConfigFunc      lotus_dtypes.ConsiderVerifiedStorageDealsConfigFunc      `optional:"true"`
	SetConsiderVerifiedStorageDealsConfigFunc   lotus_dtypes.SetConsiderVerifiedStorageDealsConfigFunc   `optional:"true"`
	ConsiderUnverifiedStorageDealsConfigFunc    lotus_dtypes.ConsiderUnverifiedStorageDealsConfigFunc    `optional:"true"`
	SetConsiderUnverifiedStorageDealsConfigFunc lotus_dtypes.SetConsiderUnverifiedStorageDealsConfigFunc `optional:"true"`
	SetSealingConfigFunc                        lotus_dtypes.SetSealingConfigFunc                        `optional:"true"`
	GetSealingConfigFunc                        lotus_dtypes.GetSealingConfigFunc                        `optional:"true"`
	GetExpectedSealDurationFunc                 lotus_dtypes.GetExpectedSealDurationFunc                 `optional:"true"`
	SetExpectedSealDurationFunc                 lotus_dtypes.SetExpectedSealDurationFunc                 `optional:"true"`
}

var _ api.Boost = &BoostAPI{}

func (sm *BoostAPI) ServeRemote(perm bool) func(w http.ResponseWriter, r *http.Request) {
	return func(w http.ResponseWriter, r *http.Request) {
		if perm {
			if !auth.HasPerm(r.Context(), nil, api.PermAdmin) {
				w.WriteHeader(401)
				_ = json.NewEncoder(w).Encode(struct{ Error string }{"unauthorized: missing write permission"})
				return
			}
		}

		//sm.StorageMgr.ServeHTTP(w, r)
	}
}

func (sm *BoostAPI) BoostDummyDeal(ctx context.Context, params types.DealParams) (*api.ProviderDealRejectionInfo, error) {
	return sm.StorageProvider.ExecuteDeal(ctx, &params, "dummy")
}

func (sm *BoostAPI) BoostDeal(ctx context.Context, dealUuid uuid.UUID) (*types.ProviderDealState, error) {
	// TODO: Use a middleware function that wraps the entire api implementation for all RPC calls
	// Testing for now until a middleware function is created
	ctx, span := tracing.Tracer.Start(ctx, "BoostAPI.BoostDeal")
	defer span.End()
	span.SetAttributes(attribute.String("dealUuid", dealUuid.String())) // Example of adding additional attributes

	return sm.StorageProvider.Deal(ctx, dealUuid)
}

func (sm *BoostAPI) BoostDealBySignedProposalCid(ctx context.Context, proposalCid cid.Cid) (*types.ProviderDealState, error) {
	return sm.StorageProvider.DealBySignedProposalCid(ctx, proposalCid)
}

func (sm *BoostAPI) BoostIndexerAnnounceAllDeals(ctx context.Context) error {
	return sm.IndexProvider.IndexerAnnounceAllDeals(ctx)
}

<<<<<<< HEAD
// BoostIndexerListMultihashes calls the index provider multihash lister for a given proposal cid
func (sm *BoostAPI) BoostIndexerListMultihashes(ctx context.Context, proposalCid cid.Cid) ([]multihash.Multihash, error) {
	it, err := sm.IndexProvider.MultihashLister(ctx, "", proposalCid.Bytes())
	if err != nil {
		return nil, err
	}

	var mhs []multihash.Multihash
	mh, err := it.Next()
	for {
		if err != nil {
			if errors.Is(err, io.EOF) {
				return mhs, nil
			}
			return nil, err
		}
		mhs = append(mhs, mh)

		mh, err = it.Next()
	}
=======
func (sm *BoostAPI) BoostIndexerAnnounceLatest(ctx context.Context) (cid.Cid, error) {
	return sm.IndexProvider.IndexerAnnounceLatest(ctx)
}

func (sm *BoostAPI) BoostIndexerAnnounceLatestHttp(ctx context.Context, announceUrls []string) (cid.Cid, error) {
	return sm.IndexProvider.IndexerAnnounceLatestHttp(ctx, announceUrls)
>>>>>>> 43ee6032
}

func (sm *BoostAPI) BoostOfflineDealWithData(ctx context.Context, dealUuid uuid.UUID, filePath string, delAfterImport bool) (*api.ProviderDealRejectionInfo, error) {
	res, err := sm.StorageProvider.ImportOfflineDealData(ctx, dealUuid, filePath, delAfterImport)
	return res, err
}

func (sm *BoostAPI) BoostDagstoreGC(ctx context.Context) ([]api.DagstoreShardResult, error) {
	if sm.DAGStore == nil {
		return nil, fmt.Errorf("dagstore not available on this node")
	}

	res, err := sm.DAGStore.GC(ctx)
	if err != nil {
		return nil, fmt.Errorf("failed to gc: %w", err)
	}

	ret := make([]api.DagstoreShardResult, 0, len(res.Shards))
	for k, err := range res.Shards {
		r := api.DagstoreShardResult{Key: k.String()}
		if err == nil {
			r.Success = true
		} else {
			r.Success = false
			r.Error = err.Error()
		}
		ret = append(ret, r)
	}

	return ret, nil
}

func (sm *BoostAPI) BoostDagstoreListShards(ctx context.Context) ([]api.DagstoreShardInfo, error) {
	if sm.DAGStore == nil {
		return nil, fmt.Errorf("dagstore not available on this node")
	}

	info := sm.DAGStore.AllShardsInfo()
	ret := make([]api.DagstoreShardInfo, 0, len(info))
	for k, i := range info {
		ret = append(ret, api.DagstoreShardInfo{
			Key:   k.String(),
			State: i.ShardState.String(),
			Error: func() string {
				if i.Error == nil {
					return ""
				}
				return i.Error.Error()
			}(),
		})
	}

	// order by key.
	sort.SliceStable(ret, func(i, j int) bool {
		return ret[i].Key < ret[j].Key
	})

	return ret, nil
}

func (sm *BoostAPI) BoostDagstorePiecesContainingMultihash(ctx context.Context, mh multihash.Multihash) ([]cid.Cid, error) {
	ctx, span := tracing.Tracer.Start(ctx, "Boost.BoostDagstorePiecesContainingMultihash")
	span.SetAttributes(attribute.String("multihash", mh.String()))
	defer span.End()

	if sm.DAGStore == nil {
		return nil, fmt.Errorf("dagstore not available on this node")
	}

	ks, err := sm.DAGStore.ShardsContainingMultihash(ctx, mh)
	if err != nil {
		return nil, fmt.Errorf("getting pieces containing multihash %s from DAG store: %w", mh, err)
	}

	pieceCids := make([]cid.Cid, 0, len(ks))
	for _, k := range ks {
		pieceCid, err := cid.Parse(k.String())
		if err != nil {
			return nil, fmt.Errorf("parsing DAG store shard key '%s' into cid: %w", k, err)
		}
		pieceCids = append(pieceCids, pieceCid)
	}

	return pieceCids, nil
}

func (sm *BoostAPI) BoostDagstoreInitializeAll(ctx context.Context, params api.DagstoreInitializeAllParams) (<-chan api.DagstoreInitializeAllEvent, error) {
	if sm.DAGStore == nil {
		return nil, fmt.Errorf("dagstore not available on this node")
	}

	if sm.SectorAccessor == nil {
		return nil, fmt.Errorf("sector accessor not available on this node")
	}

	// prepare the thottler tokens.
	var throttle chan struct{}
	if c := params.MaxConcurrency; c > 0 {
		throttle = make(chan struct{}, c)
		for i := 0; i < c; i++ {
			throttle <- struct{}{}
		}
	}

	// are we initializing only unsealed pieces?
	onlyUnsealed := !params.IncludeSealed

	info := sm.DAGStore.AllShardsInfo()
	var toInitialize []string
	for k, i := range info {
		if i.ShardState != dagstore.ShardStateNew {
			continue
		}

		// if we're initializing only unsealed pieces, check if there's an
		// unsealed deal for this piece available.
		if onlyUnsealed {
			pieceCid, err := cid.Decode(k.String())
			if err != nil {
				log.Warnw("DagstoreInitializeAll: failed to decode shard key as piece CID; skipping", "shard_key", k.String(), "error", err)
				continue
			}

			pi, err := sm.PieceStore.GetPieceInfo(pieceCid)
			if err != nil {
				log.Warnw("DagstoreInitializeAll: failed to get piece info; skipping", "piece_cid", pieceCid, "error", err)
				continue
			}

			var isUnsealed bool
			for _, d := range pi.Deals {
				isUnsealed, err = sm.SectorAccessor.IsUnsealed(ctx, d.SectorID, d.Offset.Unpadded(), d.Length.Unpadded())
				if err != nil {
					log.Warnw("DagstoreInitializeAll: failed to get unsealed status; skipping deal", "deal_id", d.DealID, "error", err)
					continue
				}
				if isUnsealed {
					break
				}
			}

			if !isUnsealed {
				log.Infow("DagstoreInitializeAll: skipping piece because it's sealed", "piece_cid", pieceCid, "error", err)
				continue
			}
		}

		// yes, we're initializing this shard.
		toInitialize = append(toInitialize, k.String())
	}

	total := len(toInitialize)
	if total == 0 {
		out := make(chan api.DagstoreInitializeAllEvent)
		close(out)
		return out, nil
	}

	// response channel must be closed when we're done, or the context is cancelled.
	// this buffering is necessary to prevent inflight children goroutines from
	// publishing to a closed channel (res) when the context is cancelled.
	out := make(chan api.DagstoreInitializeAllEvent, 32) // internal buffer.
	res := make(chan api.DagstoreInitializeAllEvent, 32) // returned to caller.

	// pump events back to caller.
	// two events per shard.
	go func() {
		defer close(res)

		for i := 0; i < total*2; i++ {
			select {
			case res <- <-out:
			case <-ctx.Done():
				return
			}
		}
	}()

	go func() {
		for i, k := range toInitialize {
			if throttle != nil {
				select {
				case <-throttle:
					// acquired a throttle token, proceed.
				case <-ctx.Done():
					return
				}
			}

			go func(k string, i int) {
				r := api.DagstoreInitializeAllEvent{
					Key:     k,
					Event:   "start",
					Total:   total,
					Current: i + 1, // start with 1
				}
				select {
				case out <- r:
				case <-ctx.Done():
					return
				}

				err := sm.BoostDagstoreInitializeShard(ctx, k)

				if throttle != nil {
					throttle <- struct{}{}
				}

				r.Event = "end"
				if err == nil {
					r.Success = true
				} else {
					r.Success = false
					r.Error = err.Error()
				}

				select {
				case out <- r:
				case <-ctx.Done():
				}
			}(k, i)
		}
	}()

	return res, nil
}

func (sm *BoostAPI) BoostDagstoreInitializeShard(ctx context.Context, key string) error {
	if sm.DAGStore == nil {
		return fmt.Errorf("dagstore not available on this node")
	}

	k := shard.KeyFromString(key)

	info, err := sm.DAGStore.GetShardInfo(k)
	if err != nil {
		return fmt.Errorf("failed to get shard info: %w", err)
	}
	if st := info.ShardState; st != dagstore.ShardStateNew {
		return fmt.Errorf("cannot initialize shard; expected state ShardStateNew, was: %s", st.String())
	}

	ch := make(chan dagstore.ShardResult, 1)
	if err = sm.DAGStore.AcquireShard(ctx, k, ch, dagstore.AcquireOpts{}); err != nil {
		return fmt.Errorf("failed to acquire shard: %w", err)
	}

	var res dagstore.ShardResult
	select {
	case res = <-ch:
	case <-ctx.Done():
		return ctx.Err()
	}

	if err := res.Error; err != nil {
		return fmt.Errorf("failed to acquire shard: %w", err)
	}

	if res.Accessor != nil {
		err = res.Accessor.Close()
		if err != nil {
			log.Warnw("failed to close shard accessor; continuing", "shard_key", k, "error", err)
		}
	}

	return nil
}

func (sm *BoostAPI) BoostDagstoreRegisterShard(ctx context.Context, key string) error {
	if sm.DAGStore == nil {
		return fmt.Errorf("dagstore not available on this node")
	}

	// First check if the shard has already been registered
	k := shard.KeyFromString(key)
	_, err := sm.DAGStore.GetShardInfo(k)
	if err == nil {
		// Shard already registered, nothing further to do
		return nil
	}
	// If the shard is not registered we would expect ErrShardUnknown
	if !errors.Is(err, dagstore.ErrShardUnknown) {
		return fmt.Errorf("getting shard info from DAG store: %w", err)
	}

	pieceCid, err := cid.Parse(key)
	if err != nil {
		return fmt.Errorf("parsing shard key as piece cid: %w", err)
	}
	if err = registerShardSync(ctx, sm.DagStoreWrapper, pieceCid, "", true); err != nil {
		return fmt.Errorf("failed to register shard: %w", err)
	}

	return nil
}

func (sm *BoostAPI) BoostDagstoreRecoverShard(ctx context.Context, key string) error {
	if sm.DAGStore == nil {
		return fmt.Errorf("dagstore not available on this node")
	}

	k := shard.KeyFromString(key)

	info, err := sm.DAGStore.GetShardInfo(k)
	if err != nil {
		return fmt.Errorf("failed to get shard info: %w", err)
	}
	if st := info.ShardState; st != dagstore.ShardStateErrored {
		return fmt.Errorf("cannot recover shard; expected state ShardStateErrored, was: %s", st.String())
	}

	ch := make(chan dagstore.ShardResult, 1)
	if err = sm.DAGStore.RecoverShard(ctx, k, ch, dagstore.RecoverOpts{}); err != nil {
		return fmt.Errorf("failed to recover shard: %w", err)
	}

	var res dagstore.ShardResult
	select {
	case res = <-ch:
	case <-ctx.Done():
		return ctx.Err()
	}

	return res.Error
}

func (sm *BoostAPI) BoostDagstoreDestroyShard(ctx context.Context, key string) error {
	if sm.DAGStore == nil {
		return fmt.Errorf("dagstore not available on this node")
	}

	// First check if the shard has already been registered
	k := shard.KeyFromString(key)
	_, err := sm.DAGStore.GetShardInfo(k)
	if err != nil {
		return fmt.Errorf("unable to query dagstore for shard info: %w", err)
	}

	pieceCid, err := cid.Parse(key)
	if err != nil {
		return fmt.Errorf("parsing shard key as piece cid: %w", err)
	}
	if err = destroyShardSync(ctx, sm.DagStoreWrapper, pieceCid); err != nil {
		return fmt.Errorf("failed to destroy shard: %w", err)
	}
	return nil
}

func (sm *BoostAPI) BoostMakeDeal(ctx context.Context, params types.DealParams) (*api.ProviderDealRejectionInfo, error) {
	log.Infow("received json-rpc deal proposal", "id", params.DealUUID)
	return sm.StorageProvider.ExecuteDeal(ctx, &params, "json-rpc-deal")
}

func (sm *BoostAPI) BlockstoreGet(ctx context.Context, c cid.Cid) ([]byte, error) {
	return sm.Pd.BlockstoreGet(ctx, c)
}

func (sm *BoostAPI) BlockstoreHas(ctx context.Context, c cid.Cid) (bool, error) {
	return sm.Pd.BlockstoreHas(ctx, c)
}

func (sm *BoostAPI) BlockstoreGetSize(ctx context.Context, c cid.Cid) (int, error) {
	return sm.Pd.BlockstoreGetSize(ctx, c)
}

func (sm *BoostAPI) PdBuildIndexForPieceCid(ctx context.Context, piececid cid.Cid) error {
	ctx, span := tracing.Tracer.Start(ctx, "Boost.PdBuildIndexForPieceCid")
	span.SetAttributes(attribute.String("piececid", piececid.String()))
	defer span.End()

	return sm.Pd.BuildIndexForPiece(ctx, piececid)
}

func (sm *BoostAPI) OnlineBackup(ctx context.Context, dstDir string) error {
	return sm.Bkp.Backup(ctx, dstDir)
}

func registerShardSync(ctx context.Context, ds *mktsdagstore.Wrapper, pieceCid cid.Cid, carPath string, eagerInit bool) error {
	resch := make(chan dagstore.ShardResult, 1)
	if err := ds.RegisterShard(ctx, pieceCid, carPath, eagerInit, resch); err != nil {
		return err
	}

	select {
	case <-ctx.Done():
		return ctx.Err()
	case res := <-resch:
		return res.Error
	}
}

func destroyShardSync(ctx context.Context, ds *mktsdagstore.Wrapper, pieceCid cid.Cid) error {
	resch := make(chan dagstore.ShardResult, 1)

	if err := ds.DestroyShard(ctx, pieceCid, resch); err != nil {
		return err
	}

	select {
	case <-ctx.Done():
		return ctx.Err()
	case res := <-resch:
		return res.Error
	}
}<|MERGE_RESOLUTION|>--- conflicted
+++ resolved
@@ -150,7 +150,6 @@
 	return sm.IndexProvider.IndexerAnnounceAllDeals(ctx)
 }
 
-<<<<<<< HEAD
 // BoostIndexerListMultihashes calls the index provider multihash lister for a given proposal cid
 func (sm *BoostAPI) BoostIndexerListMultihashes(ctx context.Context, proposalCid cid.Cid) ([]multihash.Multihash, error) {
 	it, err := sm.IndexProvider.MultihashLister(ctx, "", proposalCid.Bytes())
@@ -171,14 +170,14 @@
 
 		mh, err = it.Next()
 	}
-=======
+}
+
 func (sm *BoostAPI) BoostIndexerAnnounceLatest(ctx context.Context) (cid.Cid, error) {
 	return sm.IndexProvider.IndexerAnnounceLatest(ctx)
 }
 
 func (sm *BoostAPI) BoostIndexerAnnounceLatestHttp(ctx context.Context, announceUrls []string) (cid.Cid, error) {
 	return sm.IndexProvider.IndexerAnnounceLatestHttp(ctx, announceUrls)
->>>>>>> 43ee6032
 }
 
 func (sm *BoostAPI) BoostOfflineDealWithData(ctx context.Context, dealUuid uuid.UUID, filePath string, delAfterImport bool) (*api.ProviderDealRejectionInfo, error) {
