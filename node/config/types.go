--- conflicted
+++ resolved
@@ -38,21 +38,13 @@
 	// The connect string for the sealing RPC API (lotus miner)
 	SealerApiInfo string
 	// The connect string for the sector index RPC API (lotus miner)
-<<<<<<< HEAD
 	SectorIndexApiInfo  string
 	Dealmaking          DealmakingConfig
 	Wallets             WalletsConfig
 	Graphql             GraphqlConfig
 	Tracing             TracingConfig
 	LocalIndexDirectory LocalIndexDirectoryConfig
-=======
-	SectorIndexApiInfo string
-	Dealmaking         DealmakingConfig
-	Wallets            WalletsConfig
-	Graphql            GraphqlConfig
-	Tracing            TracingConfig
-	ContractDeals      ContractDealsConfig
->>>>>>> d756076e
+	ContractDeals       ContractDealsConfig
 
 	// Lotus configs
 	LotusDealmaking lotus_config.DealmakingConfig
