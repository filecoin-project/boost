--- conflicted
+++ resolved
@@ -256,20 +256,6 @@
 	// lotus-miner API. SealingPipelineCacheTimeout defines cache timeout value in seconds. Default is 30 seconds.
 	// Any value less than 0 will result in use of default
 	SealingPipelineCacheTimeout Duration
-<<<<<<< HEAD
-=======
-}
-
-type ContractDealsConfig struct {
-	// Whether to enable chain monitoring in order to accept contract deals
-	Enabled bool
-
-	// Allowlist for contracts that this SP should accept deals from
-	AllowlistContracts []string
-
-	// From address for eth_ state call
-	From string
->>>>>>> f05f7de7
 }
 
 type FeeConfig struct {
