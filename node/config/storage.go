package config

<<<<<<< HEAD
import "github.com/filecoin-project/lotus/node/config"

// StorageManager convert boost config to sealer.Config
func (c *Boost) StorageManager() config.SealerConfig {
	return config.SealerConfig{
=======
import (
	lotus_config "github.com/filecoin-project/lotus/node/config"
)

// StorageManager convert boost config to sealer.Config
func (c *Boost) StorageManager() lotus_config.SealerConfig {
	return lotus_config.SealerConfig{
>>>>>>> d70db475
		ParallelFetchLimit: c.Storage.ParallelFetchLimit,
	}
}<|MERGE_RESOLUTION|>--- conflicted
+++ resolved
@@ -1,12 +1,5 @@
 package config
 
-<<<<<<< HEAD
-import "github.com/filecoin-project/lotus/node/config"
-
-// StorageManager convert boost config to sealer.Config
-func (c *Boost) StorageManager() config.SealerConfig {
-	return config.SealerConfig{
-=======
 import (
 	lotus_config "github.com/filecoin-project/lotus/node/config"
 )
@@ -14,7 +7,6 @@
 // StorageManager convert boost config to sealer.Config
 func (c *Boost) StorageManager() lotus_config.SealerConfig {
 	return lotus_config.SealerConfig{
->>>>>>> d70db475
 		ParallelFetchLimit: c.Storage.ParallelFetchLimit,
 	}
 }