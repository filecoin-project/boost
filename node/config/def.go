package config

import (
	"encoding"
	"os"
	"strconv"
	"time"

	"github.com/filecoin-project/lotus/chain/types"
	lotus_config "github.com/filecoin-project/lotus/node/config"
	"github.com/ipfs/go-cid"
)

const (
	// RetrievalPricingDefault configures the node to use the default retrieval pricing policy.
	RetrievalPricingDefaultMode = "default"
	// RetrievalPricingExternal configures the node to use the external retrieval pricing script
	// configured by the user.
	RetrievalPricingExternalMode = "external"
)

// MaxTraversalLinks configures the maximum number of links to traverse in a DAG while calculating
// CommP and traversing a DAG with graphsync; invokes a budget on DAG depth and density.
var MaxTraversalLinks uint64 = 32 * (1 << 20)

func init() {
	if envMaxTraversal, err := strconv.ParseUint(os.Getenv("LOTUS_MAX_TRAVERSAL_LINKS"), 10, 64); err == nil {
		MaxTraversalLinks = envMaxTraversal
	}
}

func defCommon() Common {
	return Common{
		API: lotus_config.API{
			ListenAddress: "/ip4/127.0.0.1/tcp/1288/http",
			Timeout:       lotus_config.Duration(30 * time.Second),
		},
		Libp2p: lotus_config.Libp2p{
			ListenAddresses: []string{
				"/ip4/0.0.0.0/tcp/0",
				"/ip6/::/tcp/0",
			},
			AnnounceAddresses:   []string{},
			NoAnnounceAddresses: []string{},

			ConnMgrLow:   150,
			ConnMgrHigh:  180,
			ConnMgrGrace: lotus_config.Duration(20 * time.Second),
		},
	}

}

var DefaultDefaultMaxFee = types.MustParseFIL("0.07")
var DefaultSimultaneousTransfers = uint64(20)

func DefaultBoost() *Boost {
	cfg := &Boost{
		Common: defCommon(),

		Storage: StorageConfig{
			ParallelFetchLimit:            10,
			StorageListRefreshDuration:    Duration(time.Hour * 1),
			RedeclareOnStorageListRefresh: true,
		},

		Graphql: GraphqlConfig{
			ListenAddress: "127.0.0.1",
			Port:          8080,
		},

		Monitoring: MonitoringConfig{
			MpoolAlertEpochs: 30,
		},

		Tracing: TracingConfig{
			Enabled:     false,
			Endpoint:    "",
			ServiceName: "boostd",
		},

		LocalIndexDirectory: LocalIndexDirectoryConfig{
			Yugabyte: LocalIndexDirectoryYugabyteConfig{
				Enabled: false,
			},
			ParallelAddIndexLimit: 4,
			EmbeddedServicePort:   8042,
			ServiceApiInfo:        "",
			ServiceRPCTimeout:     Duration(15 * time.Minute),
		},

		ContractDeals: ContractDealsConfig{
			Enabled:            false,
			AllowlistContracts: []string{},
			From:               "0x0000000000000000000000000000000000000000",
		},

		Dealmaking: DealmakingConfig{
			ConsiderOnlineStorageDeals:     true,
			ConsiderOfflineStorageDeals:    true,
			ConsiderOnlineRetrievalDeals:   true,
			ConsiderOfflineRetrievalDeals:  true,
			ConsiderVerifiedStorageDeals:   true,
			ConsiderUnverifiedStorageDeals: true,
			PieceCidBlocklist:              []cid.Cid{},
			// TODO: It'd be nice to set this based on sector size
			MaxDealStartDelay:               Duration(time.Hour * 24 * 14),
			ExpectedSealDuration:            Duration(time.Hour * 24),
			MaxProviderCollateralMultiplier: 2,

			StartEpochSealingBuffer: 480, // 480 epochs buffer == 4 hours from adding deal to sector to sector being sealed

			DealProposalLogDuration: Duration(time.Hour * 24),
			RetrievalLogDuration:    Duration(time.Hour * 24),
			StalledRetrievalTimeout: Duration(time.Second * 30),

			RetrievalPricing: &lotus_config.RetrievalPricing{
				Strategy: RetrievalPricingDefaultMode,
				Default: &lotus_config.RetrievalPricingDefault{
					VerifiedDealsFreeTransfer: true,
				},
				External: &lotus_config.RetrievalPricingExternal{
					Path: "",
				},
			},

			// This should no longer be needed once LID is live
			BlockstoreCacheMaxShards: 20, // Match default simultaneous retrievals
			BlockstoreCacheExpiry:    Duration(30 * time.Second),

			IsUnsealedCacheExpiry: Duration(5 * time.Minute),

			MaxTransferDuration: Duration(24 * 3600 * time.Second),

			RemoteCommp:             false,
			MaxConcurrentLocalCommp: 1,

			HttpTransferMaxConcurrentDownloads: 20,
			HttpTransferStallTimeout:           Duration(5 * time.Minute),
			HttpTransferStallCheckPeriod:       Duration(30 * time.Second),
			DealLogDurationDays:                30,
			SealingPipelineCacheTimeout:        Duration(30 * time.Second),
			FundsTaggingEnabled:                true,
			EnableLegacyStorageDeals:           false,
<<<<<<< HEAD
=======
			ManualDealPublish:                  false,
			BitswapPublicAddresses:             []string{},
>>>>>>> 94924124
		},

		LotusDealmaking: lotus_config.DealmakingConfig{
			ConsiderOnlineStorageDeals:     true,
			ConsiderOfflineStorageDeals:    true,
			ConsiderOnlineRetrievalDeals:   true,
			ConsiderOfflineRetrievalDeals:  true,
			ConsiderVerifiedStorageDeals:   true,
			ConsiderUnverifiedStorageDeals: true,
			PieceCidBlocklist:              []cid.Cid{},
			// TODO: It'd be nice to set this based on sector size
			MaxDealStartDelay:               lotus_config.Duration(time.Hour * 24 * 14),
			ExpectedSealDuration:            lotus_config.Duration(time.Hour * 24),
			PublishMsgPeriod:                lotus_config.Duration(time.Hour),
			MaxDealsPerPublishMsg:           8,
			MaxProviderCollateralMultiplier: 2,

			SimultaneousTransfersForStorage:          DefaultSimultaneousTransfers,
			SimultaneousTransfersForStoragePerClient: 0,
			SimultaneousTransfersForRetrieval:        DefaultSimultaneousTransfers,

			StartEpochSealingBuffer: 480, // 480 epochs buffer == 4 hours from adding deal to sector to sector being sealed

			RetrievalPricing: &lotus_config.RetrievalPricing{
				Strategy: RetrievalPricingDefaultMode,
				Default: &lotus_config.RetrievalPricingDefault{
					VerifiedDealsFreeTransfer: true,
				},
				External: &lotus_config.RetrievalPricingExternal{
					Path: "",
				},
			},
		},

		LotusFees: FeeConfig{
			MaxPublishDealsFee:     types.MustParseFIL("0.05"),
			MaxMarketBalanceAddFee: types.MustParseFIL("0.007"),
		},

		DAGStore: lotus_config.DAGStoreConfig{
			MaxConcurrentIndex:         5,
			MaxConcurrencyStorageCalls: 100,
			GCInterval:                 lotus_config.Duration(1 * time.Minute),
		},
		IndexProvider: IndexProviderConfig{
			Enable:               true,
			EntriesCacheCapacity: 1024,
			EntriesChunkSize:     16384,
			// The default empty TopicName means it is inferred from network name, in the following
			// format: "/indexer/ingest/<network-name>"
			TopicName:         "",
			PurgeCacheOnStart: false,

			WebHost: "cid.contact",

			Announce: IndexProviderAnnounceConfig{
				AnnounceOverHttp:   false,
				DirectAnnounceURLs: []string{"https://cid.contact/ingest/announce"},
			},

			HttpPublisher: IndexProviderHttpPublisherConfig{
				Enabled:        false,
				PublicHostname: "",
				Port:           3104,
			},
		},
	}
	return cfg
}

var _ encoding.TextMarshaler = (*Duration)(nil)
var _ encoding.TextUnmarshaler = (*Duration)(nil)

// Duration is a wrapper type for time.Duration
// for decoding and encoding from/to TOML
type Duration time.Duration

// UnmarshalText implements interface for TOML decoding
func (dur *Duration) UnmarshalText(text []byte) error {
	d, err := time.ParseDuration(string(text))
	if err != nil {
		return err
	}
	*dur = Duration(d)
	return err
}

func (dur Duration) MarshalText() ([]byte, error) {
	d := time.Duration(dur)
	return []byte(d.String()), nil
}<|MERGE_RESOLUTION|>--- conflicted
+++ resolved
@@ -142,11 +142,8 @@
 			SealingPipelineCacheTimeout:        Duration(30 * time.Second),
 			FundsTaggingEnabled:                true,
 			EnableLegacyStorageDeals:           false,
-<<<<<<< HEAD
-=======
 			ManualDealPublish:                  false,
 			BitswapPublicAddresses:             []string{},
->>>>>>> 94924124
 		},
 
 		LotusDealmaking: lotus_config.DealmakingConfig{
