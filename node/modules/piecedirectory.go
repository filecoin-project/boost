package modules

import (
	"context"
	"fmt"
	"time"

	"github.com/filecoin-project/boost/cmd/lib"
	bdclient "github.com/filecoin-project/boost/extern/boostd-data/client"
	"github.com/filecoin-project/boost/extern/boostd-data/svc"
	"github.com/filecoin-project/boost/extern/boostd-data/yugabyte"
	"github.com/filecoin-project/boost/node/config"
	"github.com/filecoin-project/boost/piecedirectory"
	"github.com/filecoin-project/boost/sectorstatemgr"
	"github.com/filecoin-project/go-address"
	"github.com/filecoin-project/go-jsonrpc"
	"github.com/filecoin-project/lotus/api"
	"github.com/filecoin-project/lotus/api/v1api"
	"github.com/filecoin-project/lotus/node/modules/dtypes"
	lotus_dtypes "github.com/filecoin-project/lotus/node/modules/dtypes"
	lotus_repo "github.com/filecoin-project/lotus/node/repo"
	"go.uber.org/fx"
)

func NewPieceDirectoryStore(cfg *config.Boost) func(lc fx.Lifecycle, r lotus_repo.LockedRepo, maddr lotus_dtypes.MinerAddress) *bdclient.Store {
	return func(lc fx.Lifecycle, r lotus_repo.LockedRepo, maddr lotus_dtypes.MinerAddress) *bdclient.Store {
		svcDialOpts := []jsonrpc.Option{
			jsonrpc.WithTimeout(time.Duration(cfg.LocalIndexDirectory.ServiceRPCTimeout)),
		}
		client := bdclient.NewStore(svcDialOpts...)

		var cancel context.CancelFunc
		var svcCtx context.Context
		lc.Append(fx.Hook{
			OnStart: func(ctx context.Context) error {
				if cfg.LocalIndexDirectory.ServiceApiInfo != "" {
					log.Infow("local index directory: dialing the service api", "service-api-info", cfg.LocalIndexDirectory.ServiceApiInfo)
					return client.Dial(ctx, cfg.LocalIndexDirectory.ServiceApiInfo)
				}

				port := int(cfg.LocalIndexDirectory.EmbeddedServicePort)
				if port == 0 {
					return fmt.Errorf("starting local index directory client:" +
						"either LocalIndexDirectory.ServiceApiInfo must be defined or " +
						"LocalIndexDirectory.EmbeddedServicePort must be non-zero")
				}

				svcCtx, cancel = context.WithCancel(ctx)
				var bdsvc *svc.Service
				switch {
				case cfg.LocalIndexDirectory.Yugabyte.Enabled:
					log.Infow("local index directory: connecting to yugabyte server",
						"connect-string", cfg.LocalIndexDirectory.Yugabyte.ConnectString,
						"hosts", cfg.LocalIndexDirectory.Yugabyte.Hosts)

					// Set up a local index directory service that connects to the yugabyte db
					settings := yugabyte.DBSettings{
						Hosts:         cfg.LocalIndexDirectory.Yugabyte.Hosts,
						ConnectString: cfg.LocalIndexDirectory.Yugabyte.ConnectString,
					}
					migrator := yugabyte.NewMigrator(settings, address.Address(maddr))
					bdsvc = svc.NewYugabyte(settings, migrator)

				case cfg.LocalIndexDirectory.Leveldb.Enabled:
					log.Infow("local index directory: connecting to leveldb instance")

					// Setup a local index directory service that connects to the leveldb
					var err error
					bdsvc, err = svc.NewLevelDB(r.Path())
					if err != nil {
						return fmt.Errorf("creating leveldb local index directory: %w", err)
					}

				default:
					return fmt.Errorf("starting local index directory client: " +
						"neither yugabyte nor leveldb is enabled in config - " +
						"you must explicitly configure either LocalIndexDirectory.Yugabyte " +
						"or LocalIndexDirectory.Leveldb as the local index directory implementation")
				}

				// Start the embedded local index directory service
				addr := fmt.Sprintf("localhost:%d", port)
				_, err := bdsvc.Start(svcCtx, addr)
				if err != nil {
					return fmt.Errorf("starting local index directory service: %w", err)
				}

				// Connect to the embedded service
				return client.Dial(ctx, fmt.Sprintf("ws://%s", addr))
			},
			OnStop: func(ctx context.Context) error {
				// cancel is nil if we use the service api (boostd-data process)
				if cancel != nil {
					cancel()
				}

				client.Close(ctx)
				return nil
			},
		})

		return client
	}
}

func NewMultiminerSectorAccessor(cfg *config.Boost) func(full v1api.FullNode) *lib.MultiMinerAccessor {
	return func(full v1api.FullNode) *lib.MultiMinerAccessor {
		// Get the endpoints of all the miners that this boost node can query
		// for retrieval data when serving graphsync retrievals
		storageApiInfos := cfg.Retrievals.Graphsync.GraphsyncStorageAccessApiInfo
		if len(storageApiInfos) == 0 {
			// If the endpoints aren't explicitly configured, fall back to just
			// serving retrieval data from the same endpoint where data is stored to
			storageApiInfos = []string{cfg.SectorIndexApiInfo}
		}

		// Create a reader that muxes between all the storage access endpoints
		return lib.NewMultiMinerAccessor(storageApiInfos, full)
	}
}

func NewPieceDirectory(cfg *config.Boost) func(lc fx.Lifecycle, maddr dtypes.MinerAddress, store *bdclient.Store, sa *lib.MultiMinerAccessor) *piecedirectory.PieceDirectory {
	return func(lc fx.Lifecycle, maddr dtypes.MinerAddress, store *bdclient.Store, sa *lib.MultiMinerAccessor) *piecedirectory.PieceDirectory {

		// Create the piece directory implementation
		pdctx, cancel := context.WithCancel(context.Background())
		pd := piecedirectory.NewPieceDirectory(store, sa,
			cfg.LocalIndexDirectory.ParallelAddIndexLimit,
			piecedirectory.WithAddIndexConcurrency(cfg.LocalIndexDirectory.AddIndexConcurrency))
		lc.Append(fx.Hook{
			OnStart: func(ctx context.Context) error {
				err := sa.Start(ctx, log)
				if err != nil {
					return fmt.Errorf("starting piece directory: connecting to miners: %w", err)
				}
				pd.Start(pdctx)
				return nil
			},
			OnStop: func(ctx context.Context) error {
				cancel()
				sa.Close()
				return nil
			},
		})

		return pd
	}
}

<<<<<<< HEAD
func NewPieceDoctor(lc fx.Lifecycle, maddr lotus_dtypes.MinerAddress, store *bdclient.Store, ssm *sectorstatemgr.SectorStateMgr, fullnodeApi api.FullNode) *piecedirectory.Doctor {
	doc := piecedirectory.NewDoctor(address.Address(maddr), store, ssm, fullnodeApi)
	docctx, cancel := context.WithCancel(context.Background())
	lc.Append(fx.Hook{
		OnStart: func(ctx context.Context) error {
			go doc.Run(docctx)
			return nil
		},
		OnStop: func(ctx context.Context) error {
			cancel()
			return nil
		},
	})
	return doc
=======
func NewPieceStore(pm *piecedirectory.PieceDirectory, maddr address.Address) piecestore.PieceStore {
	return &boostPieceStoreWrapper{piecedirectory: pm, maddr: maddr}
}

func NewPieceDoctor(cfg *config.Boost) func(lc fx.Lifecycle, maddr lotus_dtypes.MinerAddress, store *bdclient.Store, ssm *sectorstatemgr.SectorStateMgr, fullnodeApi api.FullNode) *piecedirectory.Doctor {
	return func(lc fx.Lifecycle, maddr lotus_dtypes.MinerAddress, store *bdclient.Store, ssm *sectorstatemgr.SectorStateMgr, fullnodeApi api.FullNode) *piecedirectory.Doctor {
		if !cfg.LocalIndexDirectory.EnablePieceDoctor {
			return &piecedirectory.Doctor{}
		}
		doc := piecedirectory.NewDoctor(address.Address(maddr), store, ssm, fullnodeApi)
		docctx, cancel := context.WithCancel(context.Background())
		lc.Append(fx.Hook{
			OnStart: func(ctx context.Context) error {
				go doc.Run(docctx)
				return nil
			},
			OnStop: func(ctx context.Context) error {
				cancel()
				return nil
			},
		})
		return doc
	}
}

type boostPieceStoreWrapper struct {
	piecedirectory *piecedirectory.PieceDirectory
	maddr          address.Address
}

func (pw *boostPieceStoreWrapper) Start(ctx context.Context) error {
	return nil
}

func (pw *boostPieceStoreWrapper) OnReady(ready shared.ReadyFunc) {
	go ready(nil)
}

func (pw *boostPieceStoreWrapper) AddDealForPiece(pieceCID cid.Cid, proposalCid cid.Cid, dealInfo piecestore.DealInfo) error {
	di := model.DealInfo{
		DealUuid:    proposalCid.String(),
		IsLegacy:    true,
		ChainDealID: dealInfo.DealID,
		MinerAddr:   pw.maddr,
		SectorID:    dealInfo.SectorID,
		PieceOffset: dealInfo.Offset,
		PieceLength: dealInfo.Length,
		// TODO: It would be nice if there's some way to figure out the CAR
		// file size here (but I don't think there is an easy way in legacy
		// markets without having access to the piece data itself)
		CarLength:    0,
		IsDirectDeal: false, // There should be no direct deals from legacy code base
	}
	return pw.piecedirectory.AddDealForPiece(context.Background(), pieceCID, di)
}

func (pw *boostPieceStoreWrapper) AddPieceBlockLocations(pieceCID cid.Cid, blockLocations map[cid.Cid]piecestore.BlockLocation) error {
	// This method is no longer needed, we keep the CAR file index in the piece metadata store
	return nil
}

func (pw *boostPieceStoreWrapper) GetPieceInfo(pieceCID cid.Cid) (piecestore.PieceInfo, error) {
	pieceDeals, err := pw.piecedirectory.GetPieceDeals(context.TODO(), pieceCID)
	if err != nil {
		return piecestore.PieceInfo{}, fmt.Errorf("getting piece deals from piece metadata store: %w", err)
	}

	dis := make([]piecestore.DealInfo, 0, len(pieceDeals))
	for _, pd := range pieceDeals {
		dis = append(dis, piecestore.DealInfo{
			DealID:   pd.ChainDealID,
			SectorID: pd.SectorID,
			Offset:   pd.PieceOffset,
			Length:   pd.PieceLength,
		})
	}
	return piecestore.PieceInfo{
		PieceCID: pieceCID,
		Deals:    dis,
	}, nil
}

func (pw *boostPieceStoreWrapper) GetCIDInfo(payloadCID cid.Cid) (piecestore.CIDInfo, error) {
	// This is no longer used (CLI calls piece metadata store instead)
	return piecestore.CIDInfo{}, nil
}

func (pw *boostPieceStoreWrapper) ListCidInfoKeys() ([]cid.Cid, error) {
	// This is no longer used (CLI calls piece metadata store instead)
	return nil, nil
}

func (pw *boostPieceStoreWrapper) ListPieceInfoKeys() ([]cid.Cid, error) {
	// This is no longer used (CLI calls piece metadata store instead)
	return nil, nil
}

func NewDAGStoreWrapper(pm *piecedirectory.PieceDirectory) stores.DAGStoreWrapper {
	// TODO: lotus_modules.NewStorageMarketProvider and lotus_modules.RetrievalProvider
	// take a concrete *dagstore.Wrapper as a parameter. Create boost versions of these
	// that instead take a stores.DAGStoreWrapper parameter
	return &boostDAGStoreWrapper{piecedirectory: pm}
}

type boostDAGStoreWrapper struct {
	piecedirectory *piecedirectory.PieceDirectory
}

func (dw *boostDAGStoreWrapper) DestroyShard(ctx context.Context, pieceCid cid.Cid, resch chan dagstore.ShardResult) error {
	// This is no longer used (CLI calls piece metadata store instead)
	return nil
}

// Legacy markets calls piecestore.AddDealForPiece before RegisterShard,
// so we do the real work in AddDealForPiece.
func (dw *boostDAGStoreWrapper) RegisterShard(ctx context.Context, pieceCid cid.Cid, carPath string, eagerInit bool, resch chan dagstore.ShardResult) error {
	res := dagstore.ShardResult{
		Key:      shard.KeyFromCID(pieceCid),
		Error:    nil,
		Accessor: nil,
	}

	select {
	case resch <- res:
		return nil
	case <-ctx.Done():
		return ctx.Err()
	}
}

func (dw *boostDAGStoreWrapper) LoadShard(ctx context.Context, pieceCid cid.Cid) (stores.ClosableBlockstore, error) {
	bs, err := dw.piecedirectory.GetBlockstore(ctx, pieceCid)
	if err != nil {
		return nil, fmt.Errorf("getting blockstore in LoadShard: %w", err)
	}
	return closableBlockstore{Blockstore: bs}, nil
}

func (dw *boostDAGStoreWrapper) MigrateDeals(ctx context.Context, deals []storagemarket.MinerDeal) (bool, error) {
	// MigrateDeals is no longer needed - it's handled by the piece metadata store
	return false, nil
}

func (dw *boostDAGStoreWrapper) GetPiecesContainingBlock(blockCID cid.Cid) ([]cid.Cid, error) {
	return dw.piecedirectory.PiecesContainingMultihash(context.TODO(), blockCID.Hash())
}

func (dw *boostDAGStoreWrapper) GetIterableIndexForPiece(pieceCid cid.Cid) (carindex.IterableIndex, error) {
	return dw.piecedirectory.GetIterableIndex(context.TODO(), pieceCid)
}

func (dw *boostDAGStoreWrapper) Close() error {
	return nil
}

type closableBlockstore struct {
	bstore.Blockstore
}

func (c closableBlockstore) Close() error {
	return nil
}

func NewBlockGetter(pd *piecedirectory.PieceDirectory) gql.BlockGetter {
	return &pdBlockGetter{pd: pd}
}

type pdBlockGetter struct {
	pd *piecedirectory.PieceDirectory
}

func (p *pdBlockGetter) Get(ctx context.Context, c cid.Cid) (blocks.Block, error) {
	bz, err := p.pd.BlockstoreGet(ctx, c)
	if err != nil {
		return nil, err
	}

	return blocks.NewBlockWithCid(bz, c)
>>>>>>> 019b67dd
}<|MERGE_RESOLUTION|>--- conflicted
+++ resolved
@@ -147,26 +147,6 @@
 	}
 }
 
-<<<<<<< HEAD
-func NewPieceDoctor(lc fx.Lifecycle, maddr lotus_dtypes.MinerAddress, store *bdclient.Store, ssm *sectorstatemgr.SectorStateMgr, fullnodeApi api.FullNode) *piecedirectory.Doctor {
-	doc := piecedirectory.NewDoctor(address.Address(maddr), store, ssm, fullnodeApi)
-	docctx, cancel := context.WithCancel(context.Background())
-	lc.Append(fx.Hook{
-		OnStart: func(ctx context.Context) error {
-			go doc.Run(docctx)
-			return nil
-		},
-		OnStop: func(ctx context.Context) error {
-			cancel()
-			return nil
-		},
-	})
-	return doc
-=======
-func NewPieceStore(pm *piecedirectory.PieceDirectory, maddr address.Address) piecestore.PieceStore {
-	return &boostPieceStoreWrapper{piecedirectory: pm, maddr: maddr}
-}
-
 func NewPieceDoctor(cfg *config.Boost) func(lc fx.Lifecycle, maddr lotus_dtypes.MinerAddress, store *bdclient.Store, ssm *sectorstatemgr.SectorStateMgr, fullnodeApi api.FullNode) *piecedirectory.Doctor {
 	return func(lc fx.Lifecycle, maddr lotus_dtypes.MinerAddress, store *bdclient.Store, ssm *sectorstatemgr.SectorStateMgr, fullnodeApi api.FullNode) *piecedirectory.Doctor {
 		if !cfg.LocalIndexDirectory.EnablePieceDoctor {
@@ -186,160 +166,4 @@
 		})
 		return doc
 	}
-}
-
-type boostPieceStoreWrapper struct {
-	piecedirectory *piecedirectory.PieceDirectory
-	maddr          address.Address
-}
-
-func (pw *boostPieceStoreWrapper) Start(ctx context.Context) error {
-	return nil
-}
-
-func (pw *boostPieceStoreWrapper) OnReady(ready shared.ReadyFunc) {
-	go ready(nil)
-}
-
-func (pw *boostPieceStoreWrapper) AddDealForPiece(pieceCID cid.Cid, proposalCid cid.Cid, dealInfo piecestore.DealInfo) error {
-	di := model.DealInfo{
-		DealUuid:    proposalCid.String(),
-		IsLegacy:    true,
-		ChainDealID: dealInfo.DealID,
-		MinerAddr:   pw.maddr,
-		SectorID:    dealInfo.SectorID,
-		PieceOffset: dealInfo.Offset,
-		PieceLength: dealInfo.Length,
-		// TODO: It would be nice if there's some way to figure out the CAR
-		// file size here (but I don't think there is an easy way in legacy
-		// markets without having access to the piece data itself)
-		CarLength:    0,
-		IsDirectDeal: false, // There should be no direct deals from legacy code base
-	}
-	return pw.piecedirectory.AddDealForPiece(context.Background(), pieceCID, di)
-}
-
-func (pw *boostPieceStoreWrapper) AddPieceBlockLocations(pieceCID cid.Cid, blockLocations map[cid.Cid]piecestore.BlockLocation) error {
-	// This method is no longer needed, we keep the CAR file index in the piece metadata store
-	return nil
-}
-
-func (pw *boostPieceStoreWrapper) GetPieceInfo(pieceCID cid.Cid) (piecestore.PieceInfo, error) {
-	pieceDeals, err := pw.piecedirectory.GetPieceDeals(context.TODO(), pieceCID)
-	if err != nil {
-		return piecestore.PieceInfo{}, fmt.Errorf("getting piece deals from piece metadata store: %w", err)
-	}
-
-	dis := make([]piecestore.DealInfo, 0, len(pieceDeals))
-	for _, pd := range pieceDeals {
-		dis = append(dis, piecestore.DealInfo{
-			DealID:   pd.ChainDealID,
-			SectorID: pd.SectorID,
-			Offset:   pd.PieceOffset,
-			Length:   pd.PieceLength,
-		})
-	}
-	return piecestore.PieceInfo{
-		PieceCID: pieceCID,
-		Deals:    dis,
-	}, nil
-}
-
-func (pw *boostPieceStoreWrapper) GetCIDInfo(payloadCID cid.Cid) (piecestore.CIDInfo, error) {
-	// This is no longer used (CLI calls piece metadata store instead)
-	return piecestore.CIDInfo{}, nil
-}
-
-func (pw *boostPieceStoreWrapper) ListCidInfoKeys() ([]cid.Cid, error) {
-	// This is no longer used (CLI calls piece metadata store instead)
-	return nil, nil
-}
-
-func (pw *boostPieceStoreWrapper) ListPieceInfoKeys() ([]cid.Cid, error) {
-	// This is no longer used (CLI calls piece metadata store instead)
-	return nil, nil
-}
-
-func NewDAGStoreWrapper(pm *piecedirectory.PieceDirectory) stores.DAGStoreWrapper {
-	// TODO: lotus_modules.NewStorageMarketProvider and lotus_modules.RetrievalProvider
-	// take a concrete *dagstore.Wrapper as a parameter. Create boost versions of these
-	// that instead take a stores.DAGStoreWrapper parameter
-	return &boostDAGStoreWrapper{piecedirectory: pm}
-}
-
-type boostDAGStoreWrapper struct {
-	piecedirectory *piecedirectory.PieceDirectory
-}
-
-func (dw *boostDAGStoreWrapper) DestroyShard(ctx context.Context, pieceCid cid.Cid, resch chan dagstore.ShardResult) error {
-	// This is no longer used (CLI calls piece metadata store instead)
-	return nil
-}
-
-// Legacy markets calls piecestore.AddDealForPiece before RegisterShard,
-// so we do the real work in AddDealForPiece.
-func (dw *boostDAGStoreWrapper) RegisterShard(ctx context.Context, pieceCid cid.Cid, carPath string, eagerInit bool, resch chan dagstore.ShardResult) error {
-	res := dagstore.ShardResult{
-		Key:      shard.KeyFromCID(pieceCid),
-		Error:    nil,
-		Accessor: nil,
-	}
-
-	select {
-	case resch <- res:
-		return nil
-	case <-ctx.Done():
-		return ctx.Err()
-	}
-}
-
-func (dw *boostDAGStoreWrapper) LoadShard(ctx context.Context, pieceCid cid.Cid) (stores.ClosableBlockstore, error) {
-	bs, err := dw.piecedirectory.GetBlockstore(ctx, pieceCid)
-	if err != nil {
-		return nil, fmt.Errorf("getting blockstore in LoadShard: %w", err)
-	}
-	return closableBlockstore{Blockstore: bs}, nil
-}
-
-func (dw *boostDAGStoreWrapper) MigrateDeals(ctx context.Context, deals []storagemarket.MinerDeal) (bool, error) {
-	// MigrateDeals is no longer needed - it's handled by the piece metadata store
-	return false, nil
-}
-
-func (dw *boostDAGStoreWrapper) GetPiecesContainingBlock(blockCID cid.Cid) ([]cid.Cid, error) {
-	return dw.piecedirectory.PiecesContainingMultihash(context.TODO(), blockCID.Hash())
-}
-
-func (dw *boostDAGStoreWrapper) GetIterableIndexForPiece(pieceCid cid.Cid) (carindex.IterableIndex, error) {
-	return dw.piecedirectory.GetIterableIndex(context.TODO(), pieceCid)
-}
-
-func (dw *boostDAGStoreWrapper) Close() error {
-	return nil
-}
-
-type closableBlockstore struct {
-	bstore.Blockstore
-}
-
-func (c closableBlockstore) Close() error {
-	return nil
-}
-
-func NewBlockGetter(pd *piecedirectory.PieceDirectory) gql.BlockGetter {
-	return &pdBlockGetter{pd: pd}
-}
-
-type pdBlockGetter struct {
-	pd *piecedirectory.PieceDirectory
-}
-
-func (p *pdBlockGetter) Get(ctx context.Context, c cid.Cid) (blocks.Block, error) {
-	bz, err := p.pd.BlockstoreGet(ctx, c)
-	if err != nil {
-		return nil, err
-	}
-
-	return blocks.NewBlockWithCid(bz, c)
->>>>>>> 019b67dd
 }