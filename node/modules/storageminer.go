--- conflicted
+++ resolved
@@ -338,14 +338,8 @@
 	return nil
 }
 
-<<<<<<< HEAD
-func HandleBoostDeals(lc fx.Lifecycle, h host.Host, prov *storagemarket.Provider, a v1api.FullNode, legacySP lotus_storagemarket.StorageProvider, idxProv *indexprovider.Wrapper, spApi sealingpipeline.API) {
-	// The module that listens for requests over libp2p
-	lp2pnet := lp2pimpl.NewDealProvider(h, prov, a, spApi)
-=======
 func HandleBoostLibp2pDeals(lc fx.Lifecycle, h host.Host, prov *storagemarket.Provider, a v1api.FullNode, legacySP lotus_storagemarket.StorageProvider, idxProv *indexprovider.Wrapper, plDB *db.ProposalLogsDB, spApi sealingpipeline.API) {
 	lp2pnet := lp2pimpl.NewDealProvider(h, prov, a, plDB, spApi)
->>>>>>> 5b365a30
 
 	lc.Append(fx.Hook{
 		OnStart: func(ctx context.Context) error {
