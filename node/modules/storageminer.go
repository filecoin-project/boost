--- conflicted
+++ resolved
@@ -394,16 +394,12 @@
 	return storagemarket.NewChainDealManager(a, cdmCfg)
 }
 
-<<<<<<< HEAD
 func NewStorageMarketProvider(provAddr address.Address, cfg *config.Boost) func(lc fx.Lifecycle, h host.Host, a v1api.FullNode,
 	sqldb *sql.DB, dealsDB *db.DealsDB, fundMgr *fundmanager.FundManager, storageMgr *storagemanager.StorageManager,
-	dp *storageadapter.DealPublisher, secb *sectorblocks.SectorBlocks, sps sealingpipeline.API, df dtypes.StorageDealFilter, logsSqlDB *LogSqlDB, logsDB *db.LogsDB,
+	dp *storageadapter.DealPublisher, secb *sectorblocks.SectorBlocks, commpc types.CommpCalculator, sps sealingpipeline.API, df dtypes.StorageDealFilter, logsSqlDB *LogSqlDB, logsDB *db.LogsDB,
 	pieceMeta *piecemeta.PieceMeta, ip *indexprovider.Wrapper, lp lotus_storagemarket.StorageProvider,
 	//dagst *mktsdagstore.Wrapper, ps lotus_dtypes.ProviderPieceStore, ip *indexprovider.Wrapper, lp lotus_storagemarket.StorageProvider,
 	cdm *storagemarket.ChainDealManager) (*storagemarket.Provider, error) {
-=======
-func NewStorageMarketProvider(provAddr address.Address, cfg *config.Boost) func(lc fx.Lifecycle, h host.Host, a v1api.FullNode, sqldb *sql.DB, dealsDB *db.DealsDB, fundMgr *fundmanager.FundManager, storageMgr *storagemanager.StorageManager, dp *storageadapter.DealPublisher, secb *sectorblocks.SectorBlocks, commpc types.CommpCalculator, sps sealingpipeline.API, df dtypes.StorageDealFilter, logsSqlDB *LogSqlDB, logsDB *db.LogsDB, dagst *mktsdagstore.Wrapper, ps lotus_dtypes.ProviderPieceStore, ip *indexprovider.Wrapper, lp lotus_storagemarket.StorageProvider, cdm *storagemarket.ChainDealManager) (*storagemarket.Provider, error) {
->>>>>>> 0dffd875
 	return func(lc fx.Lifecycle, h host.Host, a v1api.FullNode, sqldb *sql.DB, dealsDB *db.DealsDB,
 		fundMgr *fundmanager.FundManager, storageMgr *storagemanager.StorageManager, dp *storageadapter.DealPublisher, secb *sectorblocks.SectorBlocks,
 		commpc types.CommpCalculator, sps sealingpipeline.API,
@@ -418,13 +414,8 @@
 		}
 		dl := logs.NewDealLogger(logsDB)
 		tspt := httptransport.New(h, dl)
-<<<<<<< HEAD
-		prov, err := storagemarket.NewProvider(prvCfg, sqldb, dealsDB, fundMgr, storageMgr, a, dp, provAddr, secb,
+		prov, err := storagemarket.NewProvider(prvCfg, sqldb, dealsDB, fundMgr, storageMgr, a, dp, provAddr, secb, commpc,
 			sps, cdm, df, logsSqlDB.db, logsDB, pieceMeta, ip, lp, &signatureVerifier{a}, dl, tspt)
-=======
-		prov, err := storagemarket.NewProvider(prvCfg, sqldb, dealsDB, fundMgr, storageMgr, a, dp, provAddr, secb, commpc,
-			sps, cdm, df, logsSqlDB.db, logsDB, dagst, ps, ip, lp, &signatureVerifier{a}, dl, tspt)
->>>>>>> 0dffd875
 		if err != nil {
 			return nil, err
 		}
