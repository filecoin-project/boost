package modules

import (
	"bytes"
	"context"
	"database/sql"
	"errors"
	"fmt"
	"path"
	"time"

	"github.com/filecoin-project/boost/db"
	"github.com/filecoin-project/boost/fundmanager"
	"github.com/filecoin-project/boost/gql"
	"github.com/filecoin-project/boost/indexprovider"
	"github.com/filecoin-project/boost/markets/idxprov"
	"github.com/filecoin-project/boost/markets/sectoraccessor"
	"github.com/filecoin-project/boost/markets/storageadapter"
	"github.com/filecoin-project/boost/node/config"
	"github.com/filecoin-project/boost/node/impl/backupmgr"
	"github.com/filecoin-project/boost/node/modules/dtypes"
	brm "github.com/filecoin-project/boost/retrievalmarket/lib"
	"github.com/filecoin-project/boost/retrievalmarket/rtvllog"
	"github.com/filecoin-project/boost/storagemanager"
	"github.com/filecoin-project/boost/storagemarket"
	"github.com/filecoin-project/boost/storagemarket/logs"
	"github.com/filecoin-project/boost/storagemarket/lp2pimpl"
	"github.com/filecoin-project/boost/storagemarket/sealingpipeline"
	"github.com/filecoin-project/boost/storagemarket/types"
	"github.com/filecoin-project/boost/transport/httptransport"
	"github.com/filecoin-project/boostd-data/shared/tracing"
	"github.com/filecoin-project/dagstore"
	"github.com/filecoin-project/dagstore/indexbs"
	"github.com/filecoin-project/dagstore/shard"
	"github.com/filecoin-project/go-address"
	dtnet "github.com/filecoin-project/go-data-transfer/network"
	"github.com/filecoin-project/go-fil-markets/retrievalmarket"
	lotus_storagemarket "github.com/filecoin-project/go-fil-markets/storagemarket"
	storageimpl "github.com/filecoin-project/go-fil-markets/storagemarket/impl"
	"github.com/filecoin-project/go-fil-markets/storagemarket/impl/storedask"
	"github.com/filecoin-project/go-fil-markets/stores"
	"github.com/filecoin-project/go-state-types/builtin"
	"github.com/filecoin-project/go-state-types/builtin/v9/account"
	"github.com/filecoin-project/go-state-types/crypto"
	"github.com/filecoin-project/go-state-types/exitcode"
	"github.com/filecoin-project/lotus/api/v1api"
	"github.com/filecoin-project/lotus/build"
	ctypes "github.com/filecoin-project/lotus/chain/types"
	ltypes "github.com/filecoin-project/lotus/chain/types"
	"github.com/filecoin-project/lotus/gateway"
	"github.com/filecoin-project/lotus/journal"
	"github.com/filecoin-project/lotus/lib/sigs"
	mdagstore "github.com/filecoin-project/lotus/markets/dagstore"
	"github.com/filecoin-project/lotus/node/modules"
	lotus_dtypes "github.com/filecoin-project/lotus/node/modules/dtypes"
	"github.com/filecoin-project/lotus/node/modules/helpers"
	"github.com/filecoin-project/lotus/node/repo"
	lotus_repo "github.com/filecoin-project/lotus/node/repo"
	"github.com/filecoin-project/lotus/storage/sectorblocks"
	"github.com/ipfs/go-cid"
	provider "github.com/ipni/index-provider"
	"github.com/ipni/index-provider/metadata"
	"github.com/libp2p/go-libp2p/core/host"
	"go.uber.org/fx"
	"go.uber.org/multierr"
)

var (
	StorageCounterDSPrefix = "/storage/nextid"
)

func RetrievalDealFilter(userFilter dtypes.RetrievalDealFilter) func(onlineOk dtypes.ConsiderOnlineRetrievalDealsConfigFunc,
	offlineOk dtypes.ConsiderOfflineRetrievalDealsConfigFunc) dtypes.RetrievalDealFilter {
	return func(onlineOk dtypes.ConsiderOnlineRetrievalDealsConfigFunc,
		offlineOk dtypes.ConsiderOfflineRetrievalDealsConfigFunc) dtypes.RetrievalDealFilter {
		return func(ctx context.Context, state retrievalmarket.ProviderDealState) (bool, string, error) {
			b, err := onlineOk()
			if err != nil {
				return false, "miner error", err
			}

			if !b {
				log.Warn("online retrieval deal consideration disabled; rejecting retrieval deal proposal from client")
				return false, "miner is not accepting online retrieval deals", nil
			}

			b, err = offlineOk()
			if err != nil {
				return false, "miner error", err
			}

			if !b {
				log.Info("offline retrieval has not been implemented yet")
			}

			if userFilter != nil {
				return userFilter(ctx, state)
			}

			return true, "", nil
		}
	}
}

func NewConsiderOnlineStorageDealsConfigFunc(r lotus_repo.LockedRepo) (dtypes.ConsiderOnlineStorageDealsConfigFunc, error) {
	return func() (out bool, err error) {
		err = readCfg(r, func(cfg *config.Boost) {
			out = cfg.Dealmaking.ConsiderOnlineStorageDeals
		})
		return
	}, nil
}

func NewSetConsideringOnlineStorageDealsFunc(r lotus_repo.LockedRepo) (dtypes.SetConsiderOnlineStorageDealsConfigFunc, error) {
	return func(b bool) (err error) {
		err = mutateCfg(r, func(cfg *config.Boost) {
			cfg.Dealmaking.ConsiderOnlineStorageDeals = b
		})
		return
	}, nil
}

func NewConsiderOnlineRetrievalDealsConfigFunc(r lotus_repo.LockedRepo) (dtypes.ConsiderOnlineRetrievalDealsConfigFunc, error) {
	return func() (out bool, err error) {
		err = readCfg(r, func(cfg *config.Boost) {
			out = cfg.Dealmaking.ConsiderOnlineRetrievalDeals
		})
		return
	}, nil
}

func NewSetConsiderOnlineRetrievalDealsConfigFunc(r lotus_repo.LockedRepo) (dtypes.SetConsiderOnlineRetrievalDealsConfigFunc, error) {
	return func(b bool) (err error) {
		err = mutateCfg(r, func(cfg *config.Boost) {
			cfg.Dealmaking.ConsiderOnlineRetrievalDeals = b
		})
		return
	}, nil
}

func NewStorageDealPieceCidBlocklistConfigFunc(r lotus_repo.LockedRepo) (dtypes.StorageDealPieceCidBlocklistConfigFunc, error) {
	return func() (out []cid.Cid, err error) {
		err = readCfg(r, func(cfg *config.Boost) {
			out = cfg.Dealmaking.PieceCidBlocklist
		})
		return
	}, nil
}

func NewSetStorageDealPieceCidBlocklistConfigFunc(r lotus_repo.LockedRepo) (dtypes.SetStorageDealPieceCidBlocklistConfigFunc, error) {
	return func(blocklist []cid.Cid) (err error) {
		err = mutateCfg(r, func(cfg *config.Boost) {
			cfg.Dealmaking.PieceCidBlocklist = blocklist
		})
		return
	}, nil
}

func NewConsiderOfflineStorageDealsConfigFunc(r lotus_repo.LockedRepo) (dtypes.ConsiderOfflineStorageDealsConfigFunc, error) {
	return func() (out bool, err error) {
		err = readCfg(r, func(cfg *config.Boost) {
			out = cfg.Dealmaking.ConsiderOfflineStorageDeals
		})
		return
	}, nil
}

func NewSetConsideringOfflineStorageDealsFunc(r lotus_repo.LockedRepo) (dtypes.SetConsiderOfflineStorageDealsConfigFunc, error) {
	return func(b bool) (err error) {
		err = mutateCfg(r, func(cfg *config.Boost) {
			cfg.Dealmaking.ConsiderOfflineStorageDeals = b
		})
		return
	}, nil
}

func NewConsiderOfflineRetrievalDealsConfigFunc(r lotus_repo.LockedRepo) (dtypes.ConsiderOfflineRetrievalDealsConfigFunc, error) {
	return func() (out bool, err error) {
		err = readCfg(r, func(cfg *config.Boost) {
			out = cfg.Dealmaking.ConsiderOfflineRetrievalDeals
		})
		return
	}, nil
}

func NewSetConsiderOfflineRetrievalDealsConfigFunc(r lotus_repo.LockedRepo) (dtypes.SetConsiderOfflineRetrievalDealsConfigFunc, error) {
	return func(b bool) (err error) {
		err = mutateCfg(r, func(cfg *config.Boost) {
			cfg.Dealmaking.ConsiderOfflineRetrievalDeals = b
		})
		return
	}, nil
}

func NewConsiderVerifiedStorageDealsConfigFunc(r lotus_repo.LockedRepo) (dtypes.ConsiderVerifiedStorageDealsConfigFunc, error) {
	return func() (out bool, err error) {
		err = readCfg(r, func(cfg *config.Boost) {
			out = cfg.Dealmaking.ConsiderVerifiedStorageDeals
		})
		return
	}, nil
}

func NewSetConsideringVerifiedStorageDealsFunc(r lotus_repo.LockedRepo) (dtypes.SetConsiderVerifiedStorageDealsConfigFunc, error) {
	return func(b bool) (err error) {
		err = mutateCfg(r, func(cfg *config.Boost) {
			cfg.Dealmaking.ConsiderVerifiedStorageDeals = b
		})
		return
	}, nil
}

func NewConsiderUnverifiedStorageDealsConfigFunc(r lotus_repo.LockedRepo) (dtypes.ConsiderUnverifiedStorageDealsConfigFunc, error) {
	return func() (out bool, err error) {
		err = readCfg(r, func(cfg *config.Boost) {
			out = cfg.Dealmaking.ConsiderUnverifiedStorageDeals
		})
		return
	}, nil
}

func NewSetConsideringUnverifiedStorageDealsFunc(r lotus_repo.LockedRepo) (dtypes.SetConsiderUnverifiedStorageDealsConfigFunc, error) {
	return func(b bool) (err error) {
		err = mutateCfg(r, func(cfg *config.Boost) {
			cfg.Dealmaking.ConsiderUnverifiedStorageDeals = b
		})
		return
	}, nil
}

func NewSetExpectedSealDurationFunc(r lotus_repo.LockedRepo) (dtypes.SetExpectedSealDurationFunc, error) {
	return func(delay time.Duration) (err error) {
		err = mutateCfg(r, func(cfg *config.Boost) {
			cfg.Dealmaking.ExpectedSealDuration = config.Duration(delay)
		})
		return
	}, nil
}

func NewGetExpectedSealDurationFunc(r lotus_repo.LockedRepo) (dtypes.GetExpectedSealDurationFunc, error) {
	return func() (out time.Duration, err error) {
		err = readCfg(r, func(cfg *config.Boost) {
			out = time.Duration(cfg.Dealmaking.ExpectedSealDuration)
		})
		return
	}, nil
}

func NewSetMaxDealStartDelayFunc(r lotus_repo.LockedRepo) (dtypes.SetMaxDealStartDelayFunc, error) {
	return func(delay time.Duration) (err error) {
		err = mutateCfg(r, func(cfg *config.Boost) {
			cfg.Dealmaking.MaxDealStartDelay = config.Duration(delay)
		})
		return
	}, nil
}

func NewGetMaxDealStartDelayFunc(r lotus_repo.LockedRepo) (dtypes.GetMaxDealStartDelayFunc, error) {
	return func() (out time.Duration, err error) {
		err = readCfg(r, func(cfg *config.Boost) {
			out = time.Duration(cfg.Dealmaking.MaxDealStartDelay)
		})
		return
	}, nil
}

func readCfg(r lotus_repo.LockedRepo, accessor func(*config.Boost)) error {
	raw, err := r.Config()
	if err != nil {
		return err
	}

	cfg, ok := raw.(*config.Boost)
	if !ok {
		return errors.New("expected address of config.Boost")
	}

	accessor(cfg)

	return nil
}

func mutateCfg(r lotus_repo.LockedRepo, mutator func(*config.Boost)) error {
	var typeErr error

	setConfigErr := r.SetConfig(func(raw interface{}) {
		cfg, ok := raw.(*config.Boost)
		if !ok {
			typeErr = errors.New("expected boost config")
			return
		}

		mutator(cfg)
	})

	return multierr.Combine(typeErr, setConfigErr)
}

func StorageNetworkName(ctx helpers.MetricsCtx, a v1api.FullNode) (dtypes.NetworkName, error) {
	n, err := a.StateNetworkName(ctx)
	if err != nil {
		return "", err
	}
	return dtypes.NetworkName(n), nil
}

func NewBoostDB(r lotus_repo.LockedRepo) (*sql.DB, error) {
	// fixes error "database is locked", caused by concurrent access from deal goroutines to a single sqlite3 db connection
	// see: https://github.com/mattn/go-sqlite3#:~:text=Error%3A%20database%20is%20locked
	dbPath := path.Join(r.Path(), db.DealsDBName+"?cache=shared")
	return db.SqlDB(dbPath)
}

type LogSqlDB struct {
	db *sql.DB
}

func NewLogsSqlDB(r repo.LockedRepo) (*LogSqlDB, error) {
	// fixes error "database is locked", caused by concurrent access from deal goroutines to a single sqlite3 db connection
	// see: https://github.com/mattn/go-sqlite3#:~:text=Error%3A%20database%20is%20locked
	dbPath := path.Join(r.Path(), db.LogsDBName+"?cache=shared")
	d, err := db.SqlDB(dbPath)
	if err != nil {
		return nil, err
	}
	return &LogSqlDB{d}, nil
}

func NewDealsDB(sqldb *sql.DB) *db.DealsDB {
	return db.NewDealsDB(sqldb)
}

func NewLogsDB(logsSqlDB *LogSqlDB) *db.LogsDB {
	return db.NewLogsDB(logsSqlDB.db)
}

func NewProposalLogsDB(sqldb *sql.DB) *db.ProposalLogsDB {
	return db.NewProposalLogsDB(sqldb)
}

func NewFundsDB(sqldb *sql.DB) *db.FundsDB {
	return db.NewFundsDB(sqldb)
}

func HandleLegacyDeals(mctx helpers.MetricsCtx, lc fx.Lifecycle, host host.Host, lsp lotus_storagemarket.StorageProvider, j journal.Journal) error {
	log.Info("starting legacy storage provider")
	modules.HandleDeals(mctx, lc, host, lsp, j)
	return nil
}

func HandleBoostLibp2pDeals(lc fx.Lifecycle, h host.Host, prov *storagemarket.Provider, a v1api.FullNode, legacySP lotus_storagemarket.StorageProvider, idxProv *indexprovider.Wrapper, plDB *db.ProposalLogsDB, spApi sealingpipeline.API) {
	lp2pnet := lp2pimpl.NewDealProvider(h, prov, a, plDB, spApi)

	lc.Append(fx.Hook{
		OnStart: func(ctx context.Context) error {
			// Wait for the legacy SP to fire the "ready" event before starting
			// the boost SP.
			// Boost overrides some listeners so it must start after the legacy SP.
			errch := make(chan error, 1)
			log.Info("waiting for legacy storage provider 'ready' event")
			legacySP.OnReady(func(err error) {
				errch <- err
			})
			err := <-errch
			if err != nil {
				log.Errorf("failed to start legacy storage provider: %w", err)
				return err
			}
			log.Info("legacy storage provider started successfully")

			// Start the Boost SP
			log.Info("starting boost storage provider")
			err = prov.Start()
			if err != nil {
				return fmt.Errorf("starting storage provider: %w", err)
			}
			lp2pnet.Start(ctx)
			log.Info("boost storage provider started successfully")

			// Start the Boost Index Provider.
			// It overrides the multihash lister registered by the legacy
			// index provider so it must start after the legacy SP.
			log.Info("starting boost index provider wrapper")
			idxProv.Start(ctx)
			log.Info("boost index provider wrapper started successfully")
			return nil
		},
		OnStop: func(ctx context.Context) error {
			lp2pnet.Stop()
			prov.Stop()
			return nil
		},
	})
}

func HandleContractDeals(c *config.ContractDealsConfig) func(mctx helpers.MetricsCtx, lc fx.Lifecycle, prov *storagemarket.Provider, a v1api.FullNode, subCh *gateway.EthSubHandler, maddr lotus_dtypes.MinerAddress) {
	return func(mctx helpers.MetricsCtx, lc fx.Lifecycle, prov *storagemarket.Provider, a v1api.FullNode, subCh *gateway.EthSubHandler, maddr lotus_dtypes.MinerAddress) {
		if !c.Enabled {
			log.Info("Contract deals monitor is currently disabled. Update config.toml if you want to enable it.")
			return
		}

		monitor := storagemarket.NewContractDealMonitor(prov, a, subCh, c, address.Address(maddr))

		lc.Append(fx.Hook{
			OnStart: func(ctx context.Context) error {
				log.Info("contract deals monitor starting")

				err := monitor.Start(ctx)
				if err != nil {
					return err
				}

				log.Info("contract deals monitor started")
				return nil
			},
			OnStop: func(ctx context.Context) error {
				err := monitor.Stop()
				if err != nil {
					return err
				}
				return nil
			},
		})
	}
}

type signatureVerifier struct {
	fn v1api.FullNode
}

func (s *signatureVerifier) VerifySignature(ctx context.Context, sig crypto.Signature, addr address.Address, input []byte) (bool, error) {
	addr, err := s.fn.StateAccountKey(ctx, addr, ctypes.EmptyTSK)
	if err != nil {
		return false, err
	}

	// Check if the client is an f4 address, ie an FVM contract
	clientAddr := addr.String()
	if len(clientAddr) >= 2 && (clientAddr[:2] == "t4" || clientAddr[:2] == "f4") {
		// Verify authorization by simulating an AuthenticateMessage
		return s.verifyContractSignature(ctx, sig, addr, input)
	}

	// Otherwise do local signature verification
	err = sigs.Verify(&sig, addr, input)
	return err == nil, err
}

// verifyContractSignature simulates sending an AuthenticateMessage to authenticate the signer
func (s *signatureVerifier) verifyContractSignature(ctx context.Context, sig crypto.Signature, addr address.Address, input []byte) (bool, error) {
	var params account.AuthenticateMessageParams
	params.Message = input
	params.Signature = sig.Data

	var msg ltypes.Message
	buf := new(bytes.Buffer)

	var err error
	err = params.MarshalCBOR(buf)
	if err != nil {
		return false, err
	}
	msg.Params = buf.Bytes()

	msg.From = builtin.StorageMarketActorAddr
	msg.To = addr
	msg.Nonce = 1

	msg.Method, err = builtin.GenerateFRCMethodNum("AuthenticateMessage") // abi.MethodNum(2643134072)
	if err != nil {
		return false, err
	}

	res, err := s.fn.StateCall(ctx, &msg, ltypes.EmptyTSK)
	if err != nil {
		return false, fmt.Errorf("state call to %s returned an error: %w", addr, err)
	}

	return res.MsgRct.ExitCode == exitcode.Ok, nil
}

func NewChainDealManager(a v1api.FullNode) *storagemarket.ChainDealManager {
	cdmCfg := storagemarket.ChainDealManagerCfg{PublishDealsConfidence: 2 * build.MessageConfidence}
	return storagemarket.NewChainDealManager(a, cdmCfg)
}

// NewLegacyStorageProvider wraps lotus's storage provider function but additionally sets up the metadata announcement
// for legacy deals based off of Boost's configured protocols
func NewLegacyStorageProvider(cfg *config.Boost) func(minerAddress lotus_dtypes.MinerAddress,
	storedAsk *storedask.StoredAsk,
	h host.Host, ds lotus_dtypes.MetadataDS,
	r repo.LockedRepo,
	pieceStore lotus_dtypes.ProviderPieceStore,
	indexer provider.Interface,
	dataTransfer lotus_dtypes.ProviderDataTransfer,
	spn lotus_storagemarket.StorageProviderNode,
	df lotus_dtypes.StorageDealFilter,
	dsw stores.DAGStoreWrapper,
	meshCreator idxprov.MeshCreator,
) (lotus_storagemarket.StorageProvider, error) {
	return func(minerAddress lotus_dtypes.MinerAddress,
		storedAsk *storedask.StoredAsk,
		h host.Host, ds lotus_dtypes.MetadataDS,
		r repo.LockedRepo,
		pieceStore lotus_dtypes.ProviderPieceStore,
		indexer provider.Interface,
		dataTransfer lotus_dtypes.ProviderDataTransfer,
		spn lotus_storagemarket.StorageProviderNode,
		df lotus_dtypes.StorageDealFilter,
		dsw stores.DAGStoreWrapper,
		meshCreator idxprov.MeshCreator,
	) (lotus_storagemarket.StorageProvider, error) {
		prov, err := StorageProvider(minerAddress, storedAsk, h, ds, r, pieceStore, indexer, dataTransfer, spn, df, dsw, meshCreator)
		if err != nil {
			return prov, err
		}
		p := prov.(*storageimpl.Provider)
		p.Configure(storageimpl.CustomMetadataGenerator(func(deal lotus_storagemarket.MinerDeal) metadata.Metadata {

			// Announce deal to network Indexer
			protocols := []metadata.Protocol{
				&metadata.GraphsyncFilecoinV1{
					PieceCID:      deal.Proposal.PieceCID,
					FastRetrieval: deal.FastRetrieval,
					VerifiedDeal:  deal.Proposal.VerifiedDeal,
				},
			}

			return metadata.Default.New(protocols...)

		}))
		return p, nil
	}
}

func NewStorageMarketProvider(provAddr address.Address, cfg *config.Boost) func(lc fx.Lifecycle, h host.Host, a v1api.FullNode, sqldb *sql.DB, dealsDB *db.DealsDB, fundMgr *fundmanager.FundManager, storageMgr *storagemanager.StorageManager, dp *storageadapter.DealPublisher, secb *sectorblocks.SectorBlocks, commpc types.CommpCalculator, sps sealingpipeline.API, df dtypes.StorageDealFilter, logsSqlDB *LogSqlDB, logsDB *db.LogsDB, dagst *mdagstore.Wrapper, ps lotus_dtypes.ProviderPieceStore, ip *indexprovider.Wrapper, lp lotus_storagemarket.StorageProvider, cdm *storagemarket.ChainDealManager) (*storagemarket.Provider, error) {
	return func(lc fx.Lifecycle, h host.Host, a v1api.FullNode, sqldb *sql.DB, dealsDB *db.DealsDB,
		fundMgr *fundmanager.FundManager, storageMgr *storagemanager.StorageManager, dp *storageadapter.DealPublisher, secb *sectorblocks.SectorBlocks,
		commpc types.CommpCalculator, sps sealingpipeline.API,
		df dtypes.StorageDealFilter, logsSqlDB *LogSqlDB, logsDB *db.LogsDB,
		dagst *mdagstore.Wrapper, ps lotus_dtypes.ProviderPieceStore, ip *indexprovider.Wrapper,
		lp lotus_storagemarket.StorageProvider, cdm *storagemarket.ChainDealManager) (*storagemarket.Provider, error) {

		prvCfg := storagemarket.Config{
			MaxTransferDuration:     time.Duration(cfg.Dealmaking.MaxTransferDuration),
			RemoteCommp:             cfg.Dealmaking.RemoteCommp,
			MaxConcurrentLocalCommp: cfg.Dealmaking.MaxConcurrentLocalCommp,
			TransferLimiter: storagemarket.TransferLimiterConfig{
				MaxConcurrent:    cfg.Dealmaking.HttpTransferMaxConcurrentDownloads,
				StallCheckPeriod: time.Duration(cfg.Dealmaking.HttpTransferStallCheckPeriod),
				StallTimeout:     time.Duration(cfg.Dealmaking.HttpTransferStallTimeout),
			},
			DealLogDurationDays:         cfg.Dealmaking.DealLogDurationDays,
			StorageFilter:               cfg.Dealmaking.Filter,
			SealingPipelineCacheTimeout: time.Duration(cfg.Dealmaking.SealingPipelineCacheTimeout),
		}
		dl := logs.NewDealLogger(logsDB)
		tspt := httptransport.New(h, dl)
		prov, err := storagemarket.NewProvider(prvCfg, sqldb, dealsDB, fundMgr, storageMgr, a, dp, provAddr, secb, commpc,
			sps, cdm, df, logsSqlDB.db, logsDB, dagst, ps, ip, lp, &signatureVerifier{a}, dl, tspt)
		if err != nil {
			return nil, err
		}

		return prov, nil
	}
}

func NewGraphqlServer(cfg *config.Boost) func(lc fx.Lifecycle, r repo.LockedRepo, h host.Host, prov *storagemarket.Provider, dealsDB *db.DealsDB, logsDB *db.LogsDB, retDB *rtvllog.RetrievalLogDB, plDB *db.ProposalLogsDB, fundsDB *db.FundsDB, fundMgr *fundmanager.FundManager, storageMgr *storagemanager.StorageManager, publisher *storageadapter.DealPublisher, spApi sealingpipeline.API, legacyProv lotus_storagemarket.StorageProvider, legacyDT lotus_dtypes.ProviderDataTransfer, ps lotus_dtypes.ProviderPieceStore, sa retrievalmarket.SectorAccessor, dagst dagstore.Interface, fullNode v1api.FullNode) *gql.Server {
	return func(lc fx.Lifecycle, r repo.LockedRepo, h host.Host, prov *storagemarket.Provider, dealsDB *db.DealsDB, logsDB *db.LogsDB, retDB *rtvllog.RetrievalLogDB, plDB *db.ProposalLogsDB, fundsDB *db.FundsDB, fundMgr *fundmanager.FundManager,
		storageMgr *storagemanager.StorageManager, publisher *storageadapter.DealPublisher, spApi sealingpipeline.API,
		legacyProv lotus_storagemarket.StorageProvider, legacyDT lotus_dtypes.ProviderDataTransfer,
		ps lotus_dtypes.ProviderPieceStore, sa retrievalmarket.SectorAccessor, dagst dagstore.Interface, fullNode v1api.FullNode) *gql.Server {

		resolver := gql.NewResolver(cfg, r, h, dealsDB, logsDB, retDB, plDB, fundsDB, fundMgr, storageMgr, spApi, prov, legacyProv, legacyDT, ps, sa, dagst, publisher, fullNode)
		server := gql.NewServer(resolver)

		lc.Append(fx.Hook{
			OnStart: server.Start,
			OnStop:  server.Stop,
		})

		return server
	}
}

// Use a caching sector accessor
func NewSectorAccessor(cfg *config.Boost) sectoraccessor.SectorAccessorConstructor {
	// The cache just holds booleans, so there's no harm in using a big number
	// for cache size
	const maxCacheSize = 4096
	return sectoraccessor.NewCachingSectorAccessor(maxCacheSize, time.Duration(cfg.Dealmaking.IsUnsealedCacheExpiry))
}

// ShardSelector helps to resolve a circular dependency:
// The IndexBackedBlockstore has a shard selector, which needs to query the
// RetrievalProviderNode's ask to find out if it's free to retrieve a
// particular piece.
// However the RetrievalProviderNode depends on the DAGStore which depends on
// IndexBackedBlockstore.
// So we
//   - create a ShardSelector that has no dependencies with a default shard
//     selection function that just selects no shards
//   - later call SetShardSelectorFunc to create a real shard selector function
//     with all its dependencies, and set it on the ShardSelector object.
type ShardSelector struct {
	Proxy  indexbs.ShardSelectorF
	Target indexbs.ShardSelectorF
}

func NewShardSelector() *ShardSelector {
	ss := &ShardSelector{
		// The default target function always selects no shards
		Target: func(c cid.Cid, shards []shard.Key) (shard.Key, error) {
			return shard.Key{}, indexbs.ErrNoShardSelected
		},
	}
	ss.Proxy = func(c cid.Cid, shards []shard.Key) (shard.Key, error) {
		return ss.Target(c, shards)
	}

	return ss
}

func SetShardSelectorFunc(lc fx.Lifecycle, shardSelector *ShardSelector, ps lotus_dtypes.ProviderPieceStore, sa retrievalmarket.SectorAccessor, rp retrievalmarket.RetrievalProvider) error {
	ctx, cancel := context.WithCancel(context.Background())
	lc.Append(fx.Hook{
		OnStop: func(ctx context.Context) error {
			cancel()
			return nil
		},
	})

	ss, err := brm.NewShardSelector(ctx, ps, sa, rp)
	if err != nil {
		return fmt.Errorf("creating shard selector: %w", err)
	}

	shardSelector.Target = ss.ShardSelectorF

	return nil
}

func NewIndexBackedBlockstore(cfg *config.Boost) func(lc fx.Lifecycle, dagst dagstore.Interface, ss *ShardSelector) (dtypes.IndexBackedBlockstore, error) {
	return func(lc fx.Lifecycle, dagst dagstore.Interface, ss *ShardSelector) (dtypes.IndexBackedBlockstore, error) {
		ctx, cancel := context.WithCancel(context.Background())
		lc.Append(fx.Hook{
			OnStop: func(ctx context.Context) error {
				cancel()
				return nil
			},
		})

		ibsds := brm.NewIndexBackedBlockstoreDagstore(dagst)
		rbs, err := indexbs.NewIndexBackedBlockstore(ctx, ibsds, ss.Proxy, cfg.Dealmaking.BlockstoreCacheMaxShards, time.Duration(cfg.Dealmaking.BlockstoreCacheExpiry))
		if err != nil {
			return nil, fmt.Errorf("failed to create index backed blockstore: %w", err)
		}
		return dtypes.IndexBackedBlockstore(rbs), nil
	}
}

func NewTracing(cfg *config.Boost) func(lc fx.Lifecycle) (*tracing.Tracing, error) {
	return func(lc fx.Lifecycle) (*tracing.Tracing, error) {
		if cfg.Tracing.Enabled {
			// Instantiate the tracer and exporter
			stop, err := tracing.New(cfg.Tracing.ServiceName, cfg.Tracing.Endpoint)
			if err != nil {
				return nil, fmt.Errorf("failed to instantiate tracer: %w", err)
			}
			lc.Append(fx.Hook{
				OnStop: stop,
			})
		}

		return &tracing.Tracing{}, nil
	}
}

<<<<<<< HEAD
func NewOnlineBackupMgr(cfg *config.Boost) func(lc fx.Lifecycle, r lotus_repo.LockedRepo, ds lotus_dtypes.MetadataDS, dealsDB *sql.DB) *backupmgr.BackupMgr {
	return func(lc fx.Lifecycle, r lotus_repo.LockedRepo, ds lotus_dtypes.MetadataDS, dealsDB *sql.DB) *backupmgr.BackupMgr {
		return backupmgr.NewBackupMgr(r, ds, db.DealsDBName, dealsDB)
	}
=======
// NewProviderTransferNetwork sets up the libp2p protocol networking for data transfer
func NewProviderTransferNetwork(h host.Host) lotus_dtypes.ProviderTransferNetwork {
	// Leave it up to the client to reconnect
	return dtnet.NewFromLibp2pHost(h, dtnet.RetryParameters(0, 0, 0, 0))
>>>>>>> d97df122
}<|MERGE_RESOLUTION|>--- conflicted
+++ resolved
@@ -678,15 +678,14 @@
 	}
 }
 
-<<<<<<< HEAD
 func NewOnlineBackupMgr(cfg *config.Boost) func(lc fx.Lifecycle, r lotus_repo.LockedRepo, ds lotus_dtypes.MetadataDS, dealsDB *sql.DB) *backupmgr.BackupMgr {
 	return func(lc fx.Lifecycle, r lotus_repo.LockedRepo, ds lotus_dtypes.MetadataDS, dealsDB *sql.DB) *backupmgr.BackupMgr {
 		return backupmgr.NewBackupMgr(r, ds, db.DealsDBName, dealsDB)
 	}
-=======
+}
+
 // NewProviderTransferNetwork sets up the libp2p protocol networking for data transfer
 func NewProviderTransferNetwork(h host.Host) lotus_dtypes.ProviderTransferNetwork {
 	// Leave it up to the client to reconnect
 	return dtnet.NewFromLibp2pHost(h, dtnet.RetryParameters(0, 0, 0, 0))
->>>>>>> d97df122
 }