--- conflicted
+++ resolved
@@ -341,21 +341,13 @@
           target: "`go list ./... | grep -v boost/itests`"
 
       - test:
-<<<<<<< HEAD
           name: test-itest-data-segment-index
           suite: itest-data-segment-index
           target: "./itests/data_segment_index_retrieval_test.go"
 
       - test:
-=======
->>>>>>> 94924124
           name: test-itest-ipni
           suite: itest-ipni
           target: "./itests/ipni_publish_test.go"
 
       - lid-docker-compose
-<<<<<<< HEAD
-
-        
-=======
->>>>>>> 94924124
