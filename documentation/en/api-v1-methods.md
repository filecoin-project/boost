# Groups
* [](#)
  * [Discover](#discover)
* [Actor](#actor)
  * [ActorSectorSize](#actorsectorsize)
* [Auth](#auth)
  * [AuthNew](#authnew)
  * [AuthVerify](#authverify)
* [Blockstore](#blockstore)
  * [BlockstoreGet](#blockstoreget)
  * [BlockstoreGetSize](#blockstoregetsize)
  * [BlockstoreHas](#blockstorehas)
* [Boost](#boost)
  * [BoostDagstoreDestroyShard](#boostdagstoredestroyshard)
  * [BoostDagstoreGC](#boostdagstoregc)
  * [BoostDagstoreInitializeAll](#boostdagstoreinitializeall)
  * [BoostDagstoreInitializeShard](#boostdagstoreinitializeshard)
  * [BoostDagstoreListShards](#boostdagstorelistshards)
  * [BoostDagstorePiecesContainingMultihash](#boostdagstorepiecescontainingmultihash)
  * [BoostDagstoreRecoverShard](#boostdagstorerecovershard)
  * [BoostDagstoreRegisterShard](#boostdagstoreregistershard)
  * [BoostDeal](#boostdeal)
  * [BoostDealBySignedProposalCid](#boostdealbysignedproposalcid)
  * [BoostDummyDeal](#boostdummydeal)
  * [BoostIndexerAnnounceAllDeals](#boostindexerannouncealldeals)
<<<<<<< HEAD
  * [BoostIndexerListMultihashes](#boostindexerlistmultihashes)
=======
  * [BoostIndexerAnnounceLatest](#boostindexerannouncelatest)
  * [BoostIndexerAnnounceLatestHttp](#boostindexerannouncelatesthttp)
>>>>>>> 43ee6032
  * [BoostMakeDeal](#boostmakedeal)
  * [BoostOfflineDealWithData](#boostofflinedealwithdata)
* [Deals](#deals)
  * [DealsConsiderOfflineRetrievalDeals](#dealsconsiderofflineretrievaldeals)
  * [DealsConsiderOfflineStorageDeals](#dealsconsiderofflinestoragedeals)
  * [DealsConsiderOnlineRetrievalDeals](#dealsconsideronlineretrievaldeals)
  * [DealsConsiderOnlineStorageDeals](#dealsconsideronlinestoragedeals)
  * [DealsConsiderUnverifiedStorageDeals](#dealsconsiderunverifiedstoragedeals)
  * [DealsConsiderVerifiedStorageDeals](#dealsconsiderverifiedstoragedeals)
  * [DealsPieceCidBlocklist](#dealspiececidblocklist)
  * [DealsSetConsiderOfflineRetrievalDeals](#dealssetconsiderofflineretrievaldeals)
  * [DealsSetConsiderOfflineStorageDeals](#dealssetconsiderofflinestoragedeals)
  * [DealsSetConsiderOnlineRetrievalDeals](#dealssetconsideronlineretrievaldeals)
  * [DealsSetConsiderOnlineStorageDeals](#dealssetconsideronlinestoragedeals)
  * [DealsSetConsiderUnverifiedStorageDeals](#dealssetconsiderunverifiedstoragedeals)
  * [DealsSetConsiderVerifiedStorageDeals](#dealssetconsiderverifiedstoragedeals)
  * [DealsSetPieceCidBlocklist](#dealssetpiececidblocklist)
* [I](#i)
  * [ID](#id)
* [Log](#log)
  * [LogList](#loglist)
  * [LogSetLevel](#logsetlevel)
* [Market](#market)
  * [MarketCancelDataTransfer](#marketcanceldatatransfer)
  * [MarketDataTransferUpdates](#marketdatatransferupdates)
  * [MarketGetAsk](#marketgetask)
  * [MarketGetRetrievalAsk](#marketgetretrievalask)
  * [MarketImportDealData](#marketimportdealdata)
  * [MarketListDataTransfers](#marketlistdatatransfers)
  * [MarketListIncompleteDeals](#marketlistincompletedeals)
  * [MarketListRetrievalDeals](#marketlistretrievaldeals)
  * [MarketPendingDeals](#marketpendingdeals)
  * [MarketRestartDataTransfer](#marketrestartdatatransfer)
  * [MarketSetAsk](#marketsetask)
  * [MarketSetRetrievalAsk](#marketsetretrievalask)
* [Net](#net)
  * [NetAddrsListen](#netaddrslisten)
  * [NetAgentVersion](#netagentversion)
  * [NetAutoNatStatus](#netautonatstatus)
  * [NetBandwidthStats](#netbandwidthstats)
  * [NetBandwidthStatsByPeer](#netbandwidthstatsbypeer)
  * [NetBandwidthStatsByProtocol](#netbandwidthstatsbyprotocol)
  * [NetBlockAdd](#netblockadd)
  * [NetBlockList](#netblocklist)
  * [NetBlockRemove](#netblockremove)
  * [NetConnect](#netconnect)
  * [NetConnectedness](#netconnectedness)
  * [NetDisconnect](#netdisconnect)
  * [NetFindPeer](#netfindpeer)
  * [NetLimit](#netlimit)
  * [NetPeerInfo](#netpeerinfo)
  * [NetPeers](#netpeers)
  * [NetPing](#netping)
  * [NetProtectAdd](#netprotectadd)
  * [NetProtectList](#netprotectlist)
  * [NetProtectRemove](#netprotectremove)
  * [NetPubsubScores](#netpubsubscores)
  * [NetSetLimit](#netsetlimit)
  * [NetStat](#netstat)
* [Online](#online)
  * [OnlineBackup](#onlinebackup)
* [Pd](#pd)
  * [PdBuildIndexForPieceCid](#pdbuildindexforpiececid)
* [Runtime](#runtime)
  * [RuntimeSubsystems](#runtimesubsystems)
* [Sectors](#sectors)
  * [SectorsRefs](#sectorsrefs)
## 


### Discover


Perms: read

Inputs: `null`

Response:
```json
{
  "info": {
    "title": "Boost RPC API",
    "version": "1.2.1/generated=2020-11-22T08:22:42-06:00"
  },
  "methods": [],
  "openrpc": "1.2.6"
}
```

## Actor


### ActorSectorSize
There are not yet any comments for this method.

Perms: read

Inputs:
```json
[
  "f01234"
]
```

Response: `34359738368`

## Auth


### AuthNew


Perms: admin

Inputs:
```json
[
  [
    "write"
  ]
]
```

Response: `"Ynl0ZSBhcnJheQ=="`

### AuthVerify


Perms: read

Inputs:
```json
[
  "string value"
]
```

Response:
```json
[
  "write"
]
```

## Blockstore


### BlockstoreGet
There are not yet any comments for this method.

Perms: read

Inputs:
```json
[
  {
    "/": "bafy2bzacea3wsdh6y3a36tb3skempjoxqpuyompjbmfeyf34fi3uy6uue42v4"
  }
]
```

Response: `"Ynl0ZSBhcnJheQ=="`

### BlockstoreGetSize


Perms: read

Inputs:
```json
[
  {
    "/": "bafy2bzacea3wsdh6y3a36tb3skempjoxqpuyompjbmfeyf34fi3uy6uue42v4"
  }
]
```

Response: `123`

### BlockstoreHas


Perms: read

Inputs:
```json
[
  {
    "/": "bafy2bzacea3wsdh6y3a36tb3skempjoxqpuyompjbmfeyf34fi3uy6uue42v4"
  }
]
```

Response: `true`

## Boost


### BoostDagstoreDestroyShard


Perms: admin

Inputs:
```json
[
  "string value"
]
```

Response: `{}`

### BoostDagstoreGC


Perms: admin

Inputs: `null`

Response:
```json
[
  {
    "Key": "baga6ea4seaqecmtz7iak33dsfshi627abz4i4665dfuzr3qfs4bmad6dx3iigdq",
    "Success": false,
    "Error": "\u003cerror\u003e"
  }
]
```

### BoostDagstoreInitializeAll


Perms: admin

Inputs:
```json
[
  {
    "MaxConcurrency": 123,
    "IncludeSealed": true
  }
]
```

Response:
```json
{
  "Key": "string value",
  "Event": "string value",
  "Success": true,
  "Error": "string value",
  "Total": 123,
  "Current": 123
}
```

### BoostDagstoreInitializeShard


Perms: admin

Inputs:
```json
[
  "string value"
]
```

Response: `{}`

### BoostDagstoreListShards


Perms: admin

Inputs: `null`

Response:
```json
[
  {
    "Key": "baga6ea4seaqecmtz7iak33dsfshi627abz4i4665dfuzr3qfs4bmad6dx3iigdq",
    "State": "ShardStateAvailable",
    "Error": "\u003cerror\u003e"
  }
]
```

### BoostDagstorePiecesContainingMultihash


Perms: read

Inputs:
```json
[
  "Bw=="
]
```

Response:
```json
[
  {
    "/": "bafy2bzacea3wsdh6y3a36tb3skempjoxqpuyompjbmfeyf34fi3uy6uue42v4"
  }
]
```

### BoostDagstoreRecoverShard


Perms: admin

Inputs:
```json
[
  "string value"
]
```

Response: `{}`

### BoostDagstoreRegisterShard


Perms: admin

Inputs:
```json
[
  "string value"
]
```

Response: `{}`

### BoostDeal


Perms: admin

Inputs:
```json
[
  "07070707-0707-0707-0707-070707070707"
]
```

Response:
```json
{
  "DealUuid": "07070707-0707-0707-0707-070707070707",
  "CreatedAt": "0001-01-01T00:00:00Z",
  "ClientDealProposal": {
    "Proposal": {
      "PieceCID": {
        "/": "bafy2bzacea3wsdh6y3a36tb3skempjoxqpuyompjbmfeyf34fi3uy6uue42v4"
      },
      "PieceSize": 1032,
      "VerifiedDeal": true,
      "Client": "f01234",
      "Provider": "f01234",
      "Label": "",
      "StartEpoch": 10101,
      "EndEpoch": 10101,
      "StoragePricePerEpoch": "0",
      "ProviderCollateral": "0",
      "ClientCollateral": "0"
    },
    "ClientSignature": {
      "Type": 2,
      "Data": "Ynl0ZSBhcnJheQ=="
    }
  },
  "IsOffline": true,
  "CleanupData": true,
  "ClientPeerID": "12D3KooWGzxzKZYveHXtpG6AsrUJBcWxHBFS2HsEoGTxrMLvKXtf",
  "DealDataRoot": {
    "/": "bafy2bzacea3wsdh6y3a36tb3skempjoxqpuyompjbmfeyf34fi3uy6uue42v4"
  },
  "InboundFilePath": "string value",
  "Transfer": {
    "Type": "string value",
    "ClientID": "string value",
    "Params": "Ynl0ZSBhcnJheQ==",
    "Size": 42
  },
  "ChainDealID": 5432,
  "PublishCID": null,
  "SectorID": 9,
  "Offset": 1032,
  "Length": 1032,
  "Checkpoint": 1,
  "CheckpointAt": "0001-01-01T00:00:00Z",
  "Err": "string value",
  "Retry": "auto",
  "NBytesReceived": 9,
  "FastRetrieval": true,
  "AnnounceToIPNI": true
}
```

### BoostDealBySignedProposalCid


Perms: admin

Inputs:
```json
[
  {
    "/": "bafy2bzacea3wsdh6y3a36tb3skempjoxqpuyompjbmfeyf34fi3uy6uue42v4"
  }
]
```

Response:
```json
{
  "DealUuid": "07070707-0707-0707-0707-070707070707",
  "CreatedAt": "0001-01-01T00:00:00Z",
  "ClientDealProposal": {
    "Proposal": {
      "PieceCID": {
        "/": "bafy2bzacea3wsdh6y3a36tb3skempjoxqpuyompjbmfeyf34fi3uy6uue42v4"
      },
      "PieceSize": 1032,
      "VerifiedDeal": true,
      "Client": "f01234",
      "Provider": "f01234",
      "Label": "",
      "StartEpoch": 10101,
      "EndEpoch": 10101,
      "StoragePricePerEpoch": "0",
      "ProviderCollateral": "0",
      "ClientCollateral": "0"
    },
    "ClientSignature": {
      "Type": 2,
      "Data": "Ynl0ZSBhcnJheQ=="
    }
  },
  "IsOffline": true,
  "CleanupData": true,
  "ClientPeerID": "12D3KooWGzxzKZYveHXtpG6AsrUJBcWxHBFS2HsEoGTxrMLvKXtf",
  "DealDataRoot": {
    "/": "bafy2bzacea3wsdh6y3a36tb3skempjoxqpuyompjbmfeyf34fi3uy6uue42v4"
  },
  "InboundFilePath": "string value",
  "Transfer": {
    "Type": "string value",
    "ClientID": "string value",
    "Params": "Ynl0ZSBhcnJheQ==",
    "Size": 42
  },
  "ChainDealID": 5432,
  "PublishCID": null,
  "SectorID": 9,
  "Offset": 1032,
  "Length": 1032,
  "Checkpoint": 1,
  "CheckpointAt": "0001-01-01T00:00:00Z",
  "Err": "string value",
  "Retry": "auto",
  "NBytesReceived": 9,
  "FastRetrieval": true,
  "AnnounceToIPNI": true
}
```

### BoostDummyDeal


Perms: admin

Inputs:
```json
[
  {
    "DealUUID": "07070707-0707-0707-0707-070707070707",
    "IsOffline": true,
    "ClientDealProposal": {
      "Proposal": {
        "PieceCID": {
          "/": "bafy2bzacea3wsdh6y3a36tb3skempjoxqpuyompjbmfeyf34fi3uy6uue42v4"
        },
        "PieceSize": 1032,
        "VerifiedDeal": true,
        "Client": "f01234",
        "Provider": "f01234",
        "Label": "",
        "StartEpoch": 10101,
        "EndEpoch": 10101,
        "StoragePricePerEpoch": "0",
        "ProviderCollateral": "0",
        "ClientCollateral": "0"
      },
      "ClientSignature": {
        "Type": 2,
        "Data": "Ynl0ZSBhcnJheQ=="
      }
    },
    "DealDataRoot": {
      "/": "bafy2bzacea3wsdh6y3a36tb3skempjoxqpuyompjbmfeyf34fi3uy6uue42v4"
    },
    "Transfer": {
      "Type": "string value",
      "ClientID": "string value",
      "Params": "Ynl0ZSBhcnJheQ==",
      "Size": 42
    },
    "RemoveUnsealedCopy": true,
    "SkipIPNIAnnounce": true
  }
]
```

Response:
```json
{
  "Accepted": true,
  "Reason": "string value"
}
```

### BoostIndexerAnnounceAllDeals
There are not yet any comments for this method.

Perms: admin

Inputs: `null`

Response: `{}`

<<<<<<< HEAD
### BoostIndexerListMultihashes
=======
### BoostIndexerAnnounceLatest


Perms: admin

Inputs: `null`

Response:
```json
{
  "/": "bafy2bzacea3wsdh6y3a36tb3skempjoxqpuyompjbmfeyf34fi3uy6uue42v4"
}
```

### BoostIndexerAnnounceLatestHttp
>>>>>>> 43ee6032


Perms: admin

Inputs:
```json
[
<<<<<<< HEAD
  {
    "/": "bafy2bzacea3wsdh6y3a36tb3skempjoxqpuyompjbmfeyf34fi3uy6uue42v4"
  }
=======
  [
    "string value"
  ]
>>>>>>> 43ee6032
]
```

Response:
```json
<<<<<<< HEAD
[
  "Bw=="
]
=======
{
  "/": "bafy2bzacea3wsdh6y3a36tb3skempjoxqpuyompjbmfeyf34fi3uy6uue42v4"
}
>>>>>>> 43ee6032
```

### BoostMakeDeal


Perms: write

Inputs:
```json
[
  {
    "DealUUID": "07070707-0707-0707-0707-070707070707",
    "IsOffline": true,
    "ClientDealProposal": {
      "Proposal": {
        "PieceCID": {
          "/": "bafy2bzacea3wsdh6y3a36tb3skempjoxqpuyompjbmfeyf34fi3uy6uue42v4"
        },
        "PieceSize": 1032,
        "VerifiedDeal": true,
        "Client": "f01234",
        "Provider": "f01234",
        "Label": "",
        "StartEpoch": 10101,
        "EndEpoch": 10101,
        "StoragePricePerEpoch": "0",
        "ProviderCollateral": "0",
        "ClientCollateral": "0"
      },
      "ClientSignature": {
        "Type": 2,
        "Data": "Ynl0ZSBhcnJheQ=="
      }
    },
    "DealDataRoot": {
      "/": "bafy2bzacea3wsdh6y3a36tb3skempjoxqpuyompjbmfeyf34fi3uy6uue42v4"
    },
    "Transfer": {
      "Type": "string value",
      "ClientID": "string value",
      "Params": "Ynl0ZSBhcnJheQ==",
      "Size": 42
    },
    "RemoveUnsealedCopy": true,
    "SkipIPNIAnnounce": true
  }
]
```

Response:
```json
{
  "Accepted": true,
  "Reason": "string value"
}
```

### BoostOfflineDealWithData


Perms: admin

Inputs:
```json
[
  "07070707-0707-0707-0707-070707070707",
  "string value",
  true
]
```

Response:
```json
{
  "Accepted": true,
  "Reason": "string value"
}
```

## Deals


### DealsConsiderOfflineRetrievalDeals


Perms: admin

Inputs: `null`

Response: `true`

### DealsConsiderOfflineStorageDeals


Perms: admin

Inputs: `null`

Response: `true`

### DealsConsiderOnlineRetrievalDeals


Perms: admin

Inputs: `null`

Response: `true`

### DealsConsiderOnlineStorageDeals
There are not yet any comments for this method.

Perms: admin

Inputs: `null`

Response: `true`

### DealsConsiderUnverifiedStorageDeals


Perms: admin

Inputs: `null`

Response: `true`

### DealsConsiderVerifiedStorageDeals


Perms: admin

Inputs: `null`

Response: `true`

### DealsPieceCidBlocklist


Perms: admin

Inputs: `null`

Response:
```json
[
  {
    "/": "bafy2bzacea3wsdh6y3a36tb3skempjoxqpuyompjbmfeyf34fi3uy6uue42v4"
  }
]
```

### DealsSetConsiderOfflineRetrievalDeals


Perms: admin

Inputs:
```json
[
  true
]
```

Response: `{}`

### DealsSetConsiderOfflineStorageDeals


Perms: admin

Inputs:
```json
[
  true
]
```

Response: `{}`

### DealsSetConsiderOnlineRetrievalDeals


Perms: admin

Inputs:
```json
[
  true
]
```

Response: `{}`

### DealsSetConsiderOnlineStorageDeals


Perms: admin

Inputs:
```json
[
  true
]
```

Response: `{}`

### DealsSetConsiderUnverifiedStorageDeals


Perms: admin

Inputs:
```json
[
  true
]
```

Response: `{}`

### DealsSetConsiderVerifiedStorageDeals


Perms: admin

Inputs:
```json
[
  true
]
```

Response: `{}`

### DealsSetPieceCidBlocklist


Perms: admin

Inputs:
```json
[
  [
    {
      "/": "bafy2bzacea3wsdh6y3a36tb3skempjoxqpuyompjbmfeyf34fi3uy6uue42v4"
    }
  ]
]
```

Response: `{}`

## I


### ID


Perms: read

Inputs: `null`

Response: `"12D3KooWGzxzKZYveHXtpG6AsrUJBcWxHBFS2HsEoGTxrMLvKXtf"`

## Log


### LogList


Perms: write

Inputs: `null`

Response:
```json
[
  "string value"
]
```

### LogSetLevel


Perms: write

Inputs:
```json
[
  "string value",
  "string value"
]
```

Response: `{}`

## Market


### MarketCancelDataTransfer


Perms: write

Inputs:
```json
[
  3,
  "12D3KooWGzxzKZYveHXtpG6AsrUJBcWxHBFS2HsEoGTxrMLvKXtf",
  true
]
```

Response: `{}`

### MarketDataTransferUpdates


Perms: write

Inputs: `null`

Response:
```json
{
  "TransferID": 3,
  "Status": 1,
  "BaseCID": {
    "/": "bafy2bzacea3wsdh6y3a36tb3skempjoxqpuyompjbmfeyf34fi3uy6uue42v4"
  },
  "IsInitiator": true,
  "IsSender": true,
  "Voucher": "string value",
  "Message": "string value",
  "OtherPeer": "12D3KooWGzxzKZYveHXtpG6AsrUJBcWxHBFS2HsEoGTxrMLvKXtf",
  "Transferred": 42,
  "Stages": {
    "Stages": [
      {
        "Name": "string value",
        "Description": "string value",
        "CreatedTime": "0001-01-01T00:00:00Z",
        "UpdatedTime": "0001-01-01T00:00:00Z",
        "Logs": [
          {
            "Log": "string value",
            "UpdatedTime": "0001-01-01T00:00:00Z"
          }
        ]
      }
    ]
  }
}
```

### MarketGetAsk


Perms: read

Inputs: `null`

Response:
```json
{
  "Ask": {
    "Price": "0",
    "VerifiedPrice": "0",
    "MinPieceSize": 1032,
    "MaxPieceSize": 1032,
    "Miner": "f01234",
    "Timestamp": 10101,
    "Expiry": 10101,
    "SeqNo": 42
  },
  "Signature": {
    "Type": 2,
    "Data": "Ynl0ZSBhcnJheQ=="
  }
}
```

### MarketGetRetrievalAsk


Perms: read

Inputs: `null`

Response:
```json
{
  "PricePerByte": "0",
  "UnsealPrice": "0",
  "PaymentInterval": 42,
  "PaymentIntervalIncrease": 42
}
```

### MarketImportDealData


Perms: write

Inputs:
```json
[
  {
    "/": "bafy2bzacea3wsdh6y3a36tb3skempjoxqpuyompjbmfeyf34fi3uy6uue42v4"
  },
  "string value"
]
```

Response: `{}`

### MarketListDataTransfers


Perms: write

Inputs: `null`

Response:
```json
[
  {
    "TransferID": 3,
    "Status": 1,
    "BaseCID": {
      "/": "bafy2bzacea3wsdh6y3a36tb3skempjoxqpuyompjbmfeyf34fi3uy6uue42v4"
    },
    "IsInitiator": true,
    "IsSender": true,
    "Voucher": "string value",
    "Message": "string value",
    "OtherPeer": "12D3KooWGzxzKZYveHXtpG6AsrUJBcWxHBFS2HsEoGTxrMLvKXtf",
    "Transferred": 42,
    "Stages": {
      "Stages": [
        {
          "Name": "string value",
          "Description": "string value",
          "CreatedTime": "0001-01-01T00:00:00Z",
          "UpdatedTime": "0001-01-01T00:00:00Z",
          "Logs": [
            {
              "Log": "string value",
              "UpdatedTime": "0001-01-01T00:00:00Z"
            }
          ]
        }
      ]
    }
  }
]
```

### MarketListIncompleteDeals


Perms: read

Inputs: `null`

Response:
```json
[
  {
    "Proposal": {
      "PieceCID": {
        "/": "bafy2bzacea3wsdh6y3a36tb3skempjoxqpuyompjbmfeyf34fi3uy6uue42v4"
      },
      "PieceSize": 1032,
      "VerifiedDeal": true,
      "Client": "f01234",
      "Provider": "f01234",
      "Label": "",
      "StartEpoch": 10101,
      "EndEpoch": 10101,
      "StoragePricePerEpoch": "0",
      "ProviderCollateral": "0",
      "ClientCollateral": "0"
    },
    "ClientSignature": {
      "Type": 2,
      "Data": "Ynl0ZSBhcnJheQ=="
    },
    "ProposalCid": {
      "/": "bafy2bzacea3wsdh6y3a36tb3skempjoxqpuyompjbmfeyf34fi3uy6uue42v4"
    },
    "AddFundsCid": null,
    "PublishCid": null,
    "Miner": "12D3KooWGzxzKZYveHXtpG6AsrUJBcWxHBFS2HsEoGTxrMLvKXtf",
    "Client": "12D3KooWGzxzKZYveHXtpG6AsrUJBcWxHBFS2HsEoGTxrMLvKXtf",
    "State": 42,
    "PiecePath": ".lotusminer/fstmp123",
    "MetadataPath": ".lotusminer/fstmp123",
    "SlashEpoch": 10101,
    "FastRetrieval": true,
    "Message": "string value",
    "FundsReserved": "0",
    "Ref": {
      "TransferType": "string value",
      "Root": {
        "/": "bafy2bzacea3wsdh6y3a36tb3skempjoxqpuyompjbmfeyf34fi3uy6uue42v4"
      },
      "PieceCid": null,
      "PieceSize": 1024,
      "RawBlockSize": 42
    },
    "AvailableForRetrieval": true,
    "DealID": 5432,
    "CreationTime": "0001-01-01T00:00:00Z",
    "TransferChannelId": {
      "Initiator": "12D3KooWGzxzKZYveHXtpG6AsrUJBcWxHBFS2HsEoGTxrMLvKXtf",
      "Responder": "12D3KooWGzxzKZYveHXtpG6AsrUJBcWxHBFS2HsEoGTxrMLvKXtf",
      "ID": 3
    },
    "SectorNumber": 9,
    "InboundCAR": "string value"
  }
]
```

### MarketListRetrievalDeals
There are not yet any comments for this method.

Perms: read

Inputs: `null`

Response:
```json
[
  {
    "PayloadCID": {
      "/": "bafy2bzacea3wsdh6y3a36tb3skempjoxqpuyompjbmfeyf34fi3uy6uue42v4"
    },
    "ID": 5,
    "Selector": {
      "Raw": "Ynl0ZSBhcnJheQ=="
    },
    "PieceCID": null,
    "PricePerByte": "0",
    "PaymentInterval": 42,
    "PaymentIntervalIncrease": 42,
    "UnsealPrice": "0",
    "StoreID": 42,
    "ChannelID": {
      "Initiator": "12D3KooWGzxzKZYveHXtpG6AsrUJBcWxHBFS2HsEoGTxrMLvKXtf",
      "Responder": "12D3KooWGzxzKZYveHXtpG6AsrUJBcWxHBFS2HsEoGTxrMLvKXtf",
      "ID": 3
    },
    "PieceInfo": {
      "PieceCID": {
        "/": "bafy2bzacea3wsdh6y3a36tb3skempjoxqpuyompjbmfeyf34fi3uy6uue42v4"
      },
      "Deals": [
        {
          "DealID": 5432,
          "SectorID": 9,
          "Offset": 1032,
          "Length": 1032
        }
      ]
    },
    "Status": 0,
    "Receiver": "12D3KooWGzxzKZYveHXtpG6AsrUJBcWxHBFS2HsEoGTxrMLvKXtf",
    "TotalSent": 42,
    "FundsReceived": "0",
    "Message": "string value",
    "CurrentInterval": 42,
    "LegacyProtocol": true
  }
]
```

### MarketPendingDeals


Perms: write

Inputs: `null`

Response:
```json
{
  "Deals": [
    {
      "Proposal": {
        "PieceCID": {
          "/": "bafy2bzacea3wsdh6y3a36tb3skempjoxqpuyompjbmfeyf34fi3uy6uue42v4"
        },
        "PieceSize": 1032,
        "VerifiedDeal": true,
        "Client": "f01234",
        "Provider": "f01234",
        "Label": "",
        "StartEpoch": 10101,
        "EndEpoch": 10101,
        "StoragePricePerEpoch": "0",
        "ProviderCollateral": "0",
        "ClientCollateral": "0"
      },
      "ClientSignature": {
        "Type": 2,
        "Data": "Ynl0ZSBhcnJheQ=="
      }
    }
  ],
  "PublishPeriodStart": "0001-01-01T00:00:00Z",
  "PublishPeriod": 60000000000
}
```

### MarketRestartDataTransfer


Perms: write

Inputs:
```json
[
  3,
  "12D3KooWGzxzKZYveHXtpG6AsrUJBcWxHBFS2HsEoGTxrMLvKXtf",
  true
]
```

Response: `{}`

### MarketSetAsk


Perms: admin

Inputs:
```json
[
  "0",
  "0",
  10101,
  1032,
  1032
]
```

Response: `{}`

### MarketSetRetrievalAsk


Perms: admin

Inputs:
```json
[
  {
    "PricePerByte": "0",
    "UnsealPrice": "0",
    "PaymentInterval": 42,
    "PaymentIntervalIncrease": 42
  }
]
```

Response: `{}`

## Net


### NetAddrsListen


Perms: read

Inputs: `null`

Response:
```json
{
  "ID": "12D3KooWGzxzKZYveHXtpG6AsrUJBcWxHBFS2HsEoGTxrMLvKXtf",
  "Addrs": [
    "/ip4/52.36.61.156/tcp/1347/p2p/12D3KooWFETiESTf1v4PGUvtnxMAcEFMzLZbJGg4tjWfGEimYior"
  ]
}
```

### NetAgentVersion


Perms: read

Inputs:
```json
[
  "12D3KooWGzxzKZYveHXtpG6AsrUJBcWxHBFS2HsEoGTxrMLvKXtf"
]
```

Response: `"string value"`

### NetAutoNatStatus


Perms: read

Inputs: `null`

Response:
```json
{
  "Reachability": 1,
  "PublicAddr": "string value"
}
```

### NetBandwidthStats


Perms: read

Inputs: `null`

Response:
```json
{
  "TotalIn": 9,
  "TotalOut": 9,
  "RateIn": 12.3,
  "RateOut": 12.3
}
```

### NetBandwidthStatsByPeer


Perms: read

Inputs: `null`

Response:
```json
{
  "12D3KooWSXmXLJmBR1M7i9RW9GQPNUhZSzXKzxDHWtAgNuJAbyEJ": {
    "TotalIn": 174000,
    "TotalOut": 12500,
    "RateIn": 100,
    "RateOut": 50
  }
}
```

### NetBandwidthStatsByProtocol


Perms: read

Inputs: `null`

Response:
```json
{
  "/fil/hello/1.0.0": {
    "TotalIn": 174000,
    "TotalOut": 12500,
    "RateIn": 100,
    "RateOut": 50
  }
}
```

### NetBlockAdd


Perms: admin

Inputs:
```json
[
  {
    "Peers": [
      "12D3KooWGzxzKZYveHXtpG6AsrUJBcWxHBFS2HsEoGTxrMLvKXtf"
    ],
    "IPAddrs": [
      "string value"
    ],
    "IPSubnets": [
      "string value"
    ]
  }
]
```

Response: `{}`

### NetBlockList


Perms: read

Inputs: `null`

Response:
```json
{
  "Peers": [
    "12D3KooWGzxzKZYveHXtpG6AsrUJBcWxHBFS2HsEoGTxrMLvKXtf"
  ],
  "IPAddrs": [
    "string value"
  ],
  "IPSubnets": [
    "string value"
  ]
}
```

### NetBlockRemove


Perms: admin

Inputs:
```json
[
  {
    "Peers": [
      "12D3KooWGzxzKZYveHXtpG6AsrUJBcWxHBFS2HsEoGTxrMLvKXtf"
    ],
    "IPAddrs": [
      "string value"
    ],
    "IPSubnets": [
      "string value"
    ]
  }
]
```

Response: `{}`

### NetConnect


Perms: write

Inputs:
```json
[
  {
    "ID": "12D3KooWGzxzKZYveHXtpG6AsrUJBcWxHBFS2HsEoGTxrMLvKXtf",
    "Addrs": [
      "/ip4/52.36.61.156/tcp/1347/p2p/12D3KooWFETiESTf1v4PGUvtnxMAcEFMzLZbJGg4tjWfGEimYior"
    ]
  }
]
```

Response: `{}`

### NetConnectedness


Perms: read

Inputs:
```json
[
  "12D3KooWGzxzKZYveHXtpG6AsrUJBcWxHBFS2HsEoGTxrMLvKXtf"
]
```

Response: `1`

### NetDisconnect


Perms: write

Inputs:
```json
[
  "12D3KooWGzxzKZYveHXtpG6AsrUJBcWxHBFS2HsEoGTxrMLvKXtf"
]
```

Response: `{}`

### NetFindPeer


Perms: read

Inputs:
```json
[
  "12D3KooWGzxzKZYveHXtpG6AsrUJBcWxHBFS2HsEoGTxrMLvKXtf"
]
```

Response:
```json
{
  "ID": "12D3KooWGzxzKZYveHXtpG6AsrUJBcWxHBFS2HsEoGTxrMLvKXtf",
  "Addrs": [
    "/ip4/52.36.61.156/tcp/1347/p2p/12D3KooWFETiESTf1v4PGUvtnxMAcEFMzLZbJGg4tjWfGEimYior"
  ]
}
```

### NetLimit


Perms: read

Inputs:
```json
[
  "string value"
]
```

Response:
```json
{
  "Memory": 9,
  "Streams": 123,
  "StreamsInbound": 123,
  "StreamsOutbound": 123,
  "Conns": 123,
  "ConnsInbound": 123,
  "ConnsOutbound": 123,
  "FD": 123
}
```

### NetPeerInfo


Perms: read

Inputs:
```json
[
  "12D3KooWGzxzKZYveHXtpG6AsrUJBcWxHBFS2HsEoGTxrMLvKXtf"
]
```

Response:
```json
{
  "ID": "12D3KooWGzxzKZYveHXtpG6AsrUJBcWxHBFS2HsEoGTxrMLvKXtf",
  "Agent": "string value",
  "Addrs": [
    "string value"
  ],
  "Protocols": [
    "string value"
  ],
  "ConnMgrMeta": {
    "FirstSeen": "0001-01-01T00:00:00Z",
    "Value": 123,
    "Tags": {
      "name": 42
    },
    "Conns": {
      "name": "2021-03-08T22:52:18Z"
    }
  }
}
```

### NetPeers


Perms: read

Inputs: `null`

Response:
```json
[
  {
    "ID": "12D3KooWGzxzKZYveHXtpG6AsrUJBcWxHBFS2HsEoGTxrMLvKXtf",
    "Addrs": [
      "/ip4/52.36.61.156/tcp/1347/p2p/12D3KooWFETiESTf1v4PGUvtnxMAcEFMzLZbJGg4tjWfGEimYior"
    ]
  }
]
```

### NetPing


Perms: read

Inputs:
```json
[
  "12D3KooWGzxzKZYveHXtpG6AsrUJBcWxHBFS2HsEoGTxrMLvKXtf"
]
```

Response: `60000000000`

### NetProtectAdd


Perms: admin

Inputs:
```json
[
  [
    "12D3KooWGzxzKZYveHXtpG6AsrUJBcWxHBFS2HsEoGTxrMLvKXtf"
  ]
]
```

Response: `{}`

### NetProtectList


Perms: read

Inputs: `null`

Response:
```json
[
  "12D3KooWGzxzKZYveHXtpG6AsrUJBcWxHBFS2HsEoGTxrMLvKXtf"
]
```

### NetProtectRemove


Perms: admin

Inputs:
```json
[
  [
    "12D3KooWGzxzKZYveHXtpG6AsrUJBcWxHBFS2HsEoGTxrMLvKXtf"
  ]
]
```

Response: `{}`

### NetPubsubScores


Perms: read

Inputs: `null`

Response:
```json
[
  {
    "ID": "12D3KooWGzxzKZYveHXtpG6AsrUJBcWxHBFS2HsEoGTxrMLvKXtf",
    "Score": {
      "Score": 12.3,
      "Topics": {
        "/blocks": {
          "TimeInMesh": 60000000000,
          "FirstMessageDeliveries": 122,
          "MeshMessageDeliveries": 1234,
          "InvalidMessageDeliveries": 3
        }
      },
      "AppSpecificScore": 12.3,
      "IPColocationFactor": 12.3,
      "BehaviourPenalty": 12.3
    }
  }
]
```

### NetSetLimit


Perms: admin

Inputs:
```json
[
  "string value",
  {
    "Memory": 9,
    "Streams": 123,
    "StreamsInbound": 123,
    "StreamsOutbound": 123,
    "Conns": 123,
    "ConnsInbound": 123,
    "ConnsOutbound": 123,
    "FD": 123
  }
]
```

Response: `{}`

### NetStat


Perms: read

Inputs:
```json
[
  "string value"
]
```

Response:
```json
{
  "System": {
    "NumStreamsInbound": 123,
    "NumStreamsOutbound": 123,
    "NumConnsInbound": 123,
    "NumConnsOutbound": 123,
    "NumFD": 123,
    "Memory": 9
  },
  "Transient": {
    "NumStreamsInbound": 123,
    "NumStreamsOutbound": 123,
    "NumConnsInbound": 123,
    "NumConnsOutbound": 123,
    "NumFD": 123,
    "Memory": 9
  },
  "Services": {
    "abc": {
      "NumStreamsInbound": 1,
      "NumStreamsOutbound": 2,
      "NumConnsInbound": 3,
      "NumConnsOutbound": 4,
      "NumFD": 5,
      "Memory": 123
    }
  },
  "Protocols": {
    "abc": {
      "NumStreamsInbound": 1,
      "NumStreamsOutbound": 2,
      "NumConnsInbound": 3,
      "NumConnsOutbound": 4,
      "NumFD": 5,
      "Memory": 123
    }
  },
  "Peers": {
    "abc": {
      "NumStreamsInbound": 1,
      "NumStreamsOutbound": 2,
      "NumConnsInbound": 3,
      "NumConnsOutbound": 4,
      "NumFD": 5,
      "Memory": 123
    }
  }
}
```

## Online


### OnlineBackup
There are not yet any comments for this method.

Perms: admin

Inputs:
```json
[
  "string value"
]
```

Response: `{}`

## Pd


### PdBuildIndexForPieceCid
There are not yet any comments for this method.

Perms: admin

Inputs:
```json
[
  {
    "/": "bafy2bzacea3wsdh6y3a36tb3skempjoxqpuyompjbmfeyf34fi3uy6uue42v4"
  }
]
```

Response: `{}`

## Runtime


### RuntimeSubsystems
RuntimeSubsystems returns the subsystems that are enabled
in this instance.


Perms: read

Inputs: `null`

Response:
```json
[
  "Markets"
]
```

## Sectors


### SectorsRefs


Perms: read

Inputs: `null`

Response:
```json
{
  "98000": [
    {
      "SectorID": 100,
      "Offset": 10485760,
      "Size": 1048576
    }
  ]
}
```
<|MERGE_RESOLUTION|>--- conflicted
+++ resolved
@@ -23,12 +23,9 @@
   * [BoostDealBySignedProposalCid](#boostdealbysignedproposalcid)
   * [BoostDummyDeal](#boostdummydeal)
   * [BoostIndexerAnnounceAllDeals](#boostindexerannouncealldeals)
-<<<<<<< HEAD
-  * [BoostIndexerListMultihashes](#boostindexerlistmultihashes)
-=======
   * [BoostIndexerAnnounceLatest](#boostindexerannouncelatest)
   * [BoostIndexerAnnounceLatestHttp](#boostindexerannouncelatesthttp)
->>>>>>> 43ee6032
+  * [BoostIndexerListMultihashes](#boostindexerlistmultihashes)
   * [BoostMakeDeal](#boostmakedeal)
   * [BoostOfflineDealWithData](#boostofflinedealwithdata)
 * [Deals](#deals)
@@ -565,9 +562,6 @@
 
 Response: `{}`
 
-<<<<<<< HEAD
-### BoostIndexerListMultihashes
-=======
 ### BoostIndexerAnnounceLatest
 
 
@@ -583,37 +577,45 @@
 ```
 
 ### BoostIndexerAnnounceLatestHttp
->>>>>>> 43ee6032
-
-
-Perms: admin
-
-Inputs:
-```json
-[
-<<<<<<< HEAD
-  {
-    "/": "bafy2bzacea3wsdh6y3a36tb3skempjoxqpuyompjbmfeyf34fi3uy6uue42v4"
-  }
-=======
+
+
+Perms: admin
+
+Inputs:
+```json
+[
   [
     "string value"
   ]
->>>>>>> 43ee6032
-]
-```
-
-Response:
-```json
-<<<<<<< HEAD
+]
+```
+
+Response:
+```json
+{
+  "/": "bafy2bzacea3wsdh6y3a36tb3skempjoxqpuyompjbmfeyf34fi3uy6uue42v4"
+}
+```
+
+### BoostIndexerListMultihashes
+
+
+Perms: admin
+
+Inputs:
+```json
+[
+  {
+    "/": "bafy2bzacea3wsdh6y3a36tb3skempjoxqpuyompjbmfeyf34fi3uy6uue42v4"
+  }
+]
+```
+
+Response:
+```json
 [
   "Bw=="
 ]
-=======
-{
-  "/": "bafy2bzacea3wsdh6y3a36tb3skempjoxqpuyompjbmfeyf34fi3uy6uue42v4"
-}
->>>>>>> 43ee6032
 ```
 
 ### BoostMakeDeal
