--- conflicted
+++ resolved
@@ -487,8 +487,6 @@
 ```json
 {
   "/": "bafy2bzacea3wsdh6y3a36tb3skempjoxqpuyompjbmfeyf34fi3uy6uue42v4"
-<<<<<<< HEAD
-=======
 }
 ```
 
@@ -541,7 +539,12 @@
 ]
 ```
 
-Response: `{}`
+Response:
+```json
+{
+  "/": "bafy2bzacea3wsdh6y3a36tb3skempjoxqpuyompjbmfeyf34fi3uy6uue42v4"
+}
+```
 
 ### BoostIndexerListMultihashes
 
@@ -608,8 +611,8 @@
   "Miner": "12D3KooWGzxzKZYveHXtpG6AsrUJBcWxHBFS2HsEoGTxrMLvKXtf",
   "Client": "12D3KooWGzxzKZYveHXtpG6AsrUJBcWxHBFS2HsEoGTxrMLvKXtf",
   "State": 42,
-  "PiecePath": ".lotusminer/fstmp123",
-  "MetadataPath": ".lotusminer/fstmp123",
+  "PiecePath": "",
+  "MetadataPath": "",
   "SlashEpoch": 10101,
   "FastRetrieval": true,
   "Message": "string value",
@@ -713,490 +716,6 @@
 }
 ```
 
-## Deals
-
-
-### DealsConsiderOfflineRetrievalDeals
-
-
-Perms: admin
-
-Inputs: `null`
-
-Response: `true`
-
-### DealsConsiderOfflineStorageDeals
-
-
-Perms: admin
-
-Inputs: `null`
-
-Response: `true`
-
-### DealsConsiderOnlineRetrievalDeals
-
-
-Perms: admin
-
-Inputs: `null`
-
-Response: `true`
-
-### DealsConsiderOnlineStorageDeals
-There are not yet any comments for this method.
-
-Perms: admin
-
-Inputs: `null`
-
-Response: `true`
-
-### DealsConsiderUnverifiedStorageDeals
-
-
-Perms: admin
-
-Inputs: `null`
-
-Response: `true`
-
-### DealsConsiderVerifiedStorageDeals
-
-
-Perms: admin
-
-Inputs: `null`
-
-Response: `true`
-
-### DealsPieceCidBlocklist
-
-
-Perms: admin
-
-Inputs: `null`
-
-Response:
-```json
-[
-  {
-    "/": "bafy2bzacea3wsdh6y3a36tb3skempjoxqpuyompjbmfeyf34fi3uy6uue42v4"
-  }
-]
-```
-
-### DealsSetConsiderOfflineRetrievalDeals
-
-
-Perms: admin
-
-Inputs:
-```json
-[
-  true
-]
-```
-
-Response: `{}`
-
-### DealsSetConsiderOfflineStorageDeals
-
-
-Perms: admin
-
-Inputs:
-```json
-[
-  true
-]
-```
-
-Response: `{}`
-
-### DealsSetConsiderOnlineRetrievalDeals
-
-
-Perms: admin
-
-Inputs:
-```json
-[
-  true
-]
-```
-
-Response: `{}`
-
-### DealsSetConsiderOnlineStorageDeals
-
-
-Perms: admin
-
-Inputs:
-```json
-[
-  true
-]
-```
-
-Response: `{}`
-
-### DealsSetConsiderUnverifiedStorageDeals
-
-
-Perms: admin
-
-Inputs:
-```json
-[
-  true
-]
-```
-
-Response: `{}`
-
-### DealsSetConsiderVerifiedStorageDeals
-
-
-Perms: admin
-
-Inputs:
-```json
-[
-  true
-]
-```
-
-Response: `{}`
-
-### DealsSetPieceCidBlocklist
-
-
-Perms: admin
-
-Inputs:
-```json
-[
-  [
-    {
-      "/": "bafy2bzacea3wsdh6y3a36tb3skempjoxqpuyompjbmfeyf34fi3uy6uue42v4"
-    }
-  ]
-]
-```
-
-Response: `{}`
-
-## I
-
-
-### ID
-
-
-Perms: read
-
-Inputs: `null`
-
-Response: `"12D3KooWGzxzKZYveHXtpG6AsrUJBcWxHBFS2HsEoGTxrMLvKXtf"`
-
-## Log
-
-
-### LogList
-
-
-Perms: write
-
-Inputs: `null`
-
-Response:
-```json
-[
-  "string value"
-]
-```
-
-### LogSetLevel
-
-
-Perms: write
-
-Inputs:
-```json
-[
-  "string value",
-  "string value"
-]
-```
-
-Response: `{}`
-
-## Market
-
-
-### MarketCancelDataTransfer
-
-
-Perms: write
-
-Inputs:
-```json
-[
-  3,
-  "12D3KooWGzxzKZYveHXtpG6AsrUJBcWxHBFS2HsEoGTxrMLvKXtf",
-  true
-]
-```
-
-Response: `{}`
-
-### MarketDataTransferUpdates
-
-
-Perms: write
-
-Inputs: `null`
-
-Response:
-```json
-{
-  "TransferID": 3,
-  "Status": 1,
-  "BaseCID": {
-    "/": "bafy2bzacea3wsdh6y3a36tb3skempjoxqpuyompjbmfeyf34fi3uy6uue42v4"
-  },
-  "IsInitiator": true,
-  "IsSender": true,
-  "Voucher": "string value",
-  "Message": "string value",
-  "OtherPeer": "12D3KooWGzxzKZYveHXtpG6AsrUJBcWxHBFS2HsEoGTxrMLvKXtf",
-  "Transferred": 42,
-  "Stages": {
-    "Stages": [
-      {
-        "Name": "string value",
-        "Description": "string value",
-        "CreatedTime": "0001-01-01T00:00:00Z",
-        "UpdatedTime": "0001-01-01T00:00:00Z",
-        "Logs": [
-          {
-            "Log": "string value",
-            "UpdatedTime": "0001-01-01T00:00:00Z"
-          }
-        ]
-      }
-    ]
-  }
->>>>>>> e552e7c0
-}
-```
-
-### BoostIndexerAnnounceLatest
-
-
-Perms: admin
-
-Inputs: `null`
-
-Response:
-```json
-{
-  "/": "bafy2bzacea3wsdh6y3a36tb3skempjoxqpuyompjbmfeyf34fi3uy6uue42v4"
-}
-```
-
-### BoostIndexerAnnounceLatestHttp
-
-
-Perms: admin
-
-Inputs:
-```json
-[
-  [
-    "string value"
-  ]
-]
-```
-
-Response:
-```json
-{
-  "/": "bafy2bzacea3wsdh6y3a36tb3skempjoxqpuyompjbmfeyf34fi3uy6uue42v4"
-}
-```
-
-### BoostIndexerListMultihashes
-
-
-Perms: admin
-
-Inputs:
-```json
-[
-  {
-    "/": "bafy2bzacea3wsdh6y3a36tb3skempjoxqpuyompjbmfeyf34fi3uy6uue42v4"
-  }
-]
-```
-
-Response:
-```json
-[
-  "Bw=="
-]
-```
-
-### BoostLegacyDealByProposalCid
-
-
-Perms: admin
-
-Inputs:
-```json
-[
-  {
-    "/": "bafy2bzacea3wsdh6y3a36tb3skempjoxqpuyompjbmfeyf34fi3uy6uue42v4"
-  }
-]
-```
-
-Response:
-```json
-{
-  "Proposal": {
-    "PieceCID": {
-      "/": "bafy2bzacea3wsdh6y3a36tb3skempjoxqpuyompjbmfeyf34fi3uy6uue42v4"
-    },
-    "PieceSize": 1032,
-    "VerifiedDeal": true,
-    "Client": "f01234",
-    "Provider": "f01234",
-    "Label": "",
-    "StartEpoch": 10101,
-    "EndEpoch": 10101,
-    "StoragePricePerEpoch": "0",
-    "ProviderCollateral": "0",
-    "ClientCollateral": "0"
-  },
-  "ClientSignature": {
-    "Type": 2,
-    "Data": "Ynl0ZSBhcnJheQ=="
-  },
-  "ProposalCid": {
-    "/": "bafy2bzacea3wsdh6y3a36tb3skempjoxqpuyompjbmfeyf34fi3uy6uue42v4"
-  },
-  "AddFundsCid": null,
-  "PublishCid": null,
-  "Miner": "12D3KooWGzxzKZYveHXtpG6AsrUJBcWxHBFS2HsEoGTxrMLvKXtf",
-  "Client": "12D3KooWGzxzKZYveHXtpG6AsrUJBcWxHBFS2HsEoGTxrMLvKXtf",
-  "State": 42,
-  "PiecePath": "",
-  "MetadataPath": "",
-  "SlashEpoch": 10101,
-  "FastRetrieval": true,
-  "Message": "string value",
-  "FundsReserved": "0",
-  "Ref": {
-    "TransferType": "string value",
-    "Root": {
-      "/": "bafy2bzacea3wsdh6y3a36tb3skempjoxqpuyompjbmfeyf34fi3uy6uue42v4"
-    },
-    "PieceCid": null,
-    "PieceSize": 1024,
-    "RawBlockSize": 42
-  },
-  "AvailableForRetrieval": true,
-  "DealID": 5432,
-  "CreationTime": "0001-01-01T00:00:00Z",
-  "TransferChannelId": {
-    "Initiator": "12D3KooWGzxzKZYveHXtpG6AsrUJBcWxHBFS2HsEoGTxrMLvKXtf",
-    "Responder": "12D3KooWGzxzKZYveHXtpG6AsrUJBcWxHBFS2HsEoGTxrMLvKXtf",
-    "ID": 3
-  },
-  "SectorNumber": 9,
-  "InboundCAR": "string value"
-}
-```
-
-### BoostMakeDeal
-
-
-Perms: write
-
-Inputs:
-```json
-[
-  {
-    "DealUUID": "07070707-0707-0707-0707-070707070707",
-    "IsOffline": true,
-    "ClientDealProposal": {
-      "Proposal": {
-        "PieceCID": {
-          "/": "bafy2bzacea3wsdh6y3a36tb3skempjoxqpuyompjbmfeyf34fi3uy6uue42v4"
-        },
-        "PieceSize": 1032,
-        "VerifiedDeal": true,
-        "Client": "f01234",
-        "Provider": "f01234",
-        "Label": "",
-        "StartEpoch": 10101,
-        "EndEpoch": 10101,
-        "StoragePricePerEpoch": "0",
-        "ProviderCollateral": "0",
-        "ClientCollateral": "0"
-      },
-      "ClientSignature": {
-        "Type": 2,
-        "Data": "Ynl0ZSBhcnJheQ=="
-      }
-    },
-    "DealDataRoot": {
-      "/": "bafy2bzacea3wsdh6y3a36tb3skempjoxqpuyompjbmfeyf34fi3uy6uue42v4"
-    },
-    "Transfer": {
-      "Type": "string value",
-      "ClientID": "string value",
-      "Params": "Ynl0ZSBhcnJheQ==",
-      "Size": 42
-    },
-    "RemoveUnsealedCopy": true,
-    "SkipIPNIAnnounce": true
-  }
-]
-```
-
-Response:
-```json
-{
-  "Accepted": true,
-  "Reason": "string value"
-}
-```
-
-### BoostOfflineDealWithData
-
-
-Perms: admin
-
-Inputs:
-```json
-[
-  "07070707-0707-0707-0707-070707070707",
-  "string value",
-  true
-]
-```
-
-Response:
-```json
-{
-  "Accepted": true,
-  "Reason": "string value"
-}
-```
-
 ## I
 
 
